<template>
<<<<<<< HEAD
  <div id="content" class="mail">
    <app-navigation :menu="menu">
      <AppSettingsMenu slot="settings-content"/>
    </app-navigation>
    <div id="app-content">
      <div class="section" id="account-info">
        <h2>{{ t ('mail', 'Account Settings') }} - {{ email }}</h2>
      </div>
      <div class="section">
        <div id="mail-settings">
          <AccountForm
            :displayName="displayName"
            :email="email"
            :save="onSave"
            :settingsPage="true"
          />
        </div>
      </div>
    </div>
  </div>
</template>

<script>
import { AppNavigation } from 'nextcloud-vue'
import AppSettingsMenu from '../components/AppSettingsMenu'
import AccountForm from '../components/AccountForm'
=======
	<AppContent app-name="mail">
		<template slot="navigation">
			<AppNavigationNew :text="t('mail', 'New message')"
							  buttonId="mail_new_message"
							  buttonClass="icon-add"
							  @click="onNewMessage"/>
			<ul id="accounts-list">
				<AppNavigationItem v-for="item in menu"
								   :key="item.key"
								   :item="item"/>
			</ul>
			<AppNavigationSettings :title="t('mail', 'Settings')">
				<AppSettingsMenu />
			</AppNavigationSettings>
		</template>
		<template slot="content">
			TODO: implement account settings
		</template>
	</AppContent>
</template>

<script>
	import {
		AppContent,
		AppNavigationItem,
		AppNavigationNew,
		AppNavigationSettings
	} from 'nextcloud-vue'
	import AppSettingsMenu from '../components/AppSettingsMenu'
>>>>>>> a8420e5e

import SidebarItems from '../mixins/SidebarItems'

<<<<<<< HEAD
export default {
	name: 'AccountSettings',
	components: {
		AccountForm,
		AppNavigation,
		AppSettingsMenu,
	},
	extends: SidebarItems,
	computed: {
		menu() {
			return this.buildMenu()
=======
	export default {
		name: 'AccountSettings',
		extends: SidebarItems,
		components: {
			AppContent,
			AppNavigationItem,
			AppNavigationNew,
			AppNavigationSettings,
			AppSettingsMenu,
>>>>>>> a8420e5e
		},
		displayName() {
			return this.$store.getters.getAccount(this.$route.params.accountId)
				.name
		},
		email() {
			return this.$store.getters.getAccount(this.$route.params.accountId)
				.emailAddress
		},
	},
	methods: {
		onSave(data) {
			console.log('data to save:', data)
			return this.$store
				.dispatch('updateAccount', {
					...data,
					accountId: this.$route.params.accountId,
				})
				.then(account => {
					console.log('updated account. Got response in onSave')

					return account
				})
		},
	},
}
</script><|MERGE_RESOLUTION|>--- conflicted
+++ resolved
@@ -1,32 +1,4 @@
 <template>
-<<<<<<< HEAD
-  <div id="content" class="mail">
-    <app-navigation :menu="menu">
-      <AppSettingsMenu slot="settings-content"/>
-    </app-navigation>
-    <div id="app-content">
-      <div class="section" id="account-info">
-        <h2>{{ t ('mail', 'Account Settings') }} - {{ email }}</h2>
-      </div>
-      <div class="section">
-        <div id="mail-settings">
-          <AccountForm
-            :displayName="displayName"
-            :email="email"
-            :save="onSave"
-            :settingsPage="true"
-          />
-        </div>
-      </div>
-    </div>
-  </div>
-</template>
-
-<script>
-import { AppNavigation } from 'nextcloud-vue'
-import AppSettingsMenu from '../components/AppSettingsMenu'
-import AccountForm from '../components/AccountForm'
-=======
 	<AppContent app-name="mail">
 		<template slot="navigation">
 			<AppNavigationNew :text="t('mail', 'New message')"
@@ -39,11 +11,23 @@
 								   :item="item"/>
 			</ul>
 			<AppNavigationSettings :title="t('mail', 'Settings')">
-				<AppSettingsMenu />
+				<AppSettingsMenu/>
 			</AppNavigationSettings>
 		</template>
 		<template slot="content">
-			TODO: implement account settings
+			<div class="section" id="account-info">
+				<h2>{{ t ('mail', 'Account Settings') }} - {{ email }}</h2>
+			</div>
+			<div class="section">
+				<div id="mail-settings">
+					<AccountForm
+							:displayName="displayName"
+							:email="email"
+							:save="onSave"
+							:settingsPage="true"
+					/>
+				</div>
+			</div>
 		</template>
 	</AppContent>
 </template>
@@ -56,57 +40,48 @@
 		AppNavigationSettings
 	} from 'nextcloud-vue'
 	import AppSettingsMenu from '../components/AppSettingsMenu'
->>>>>>> a8420e5e
+	import AccountForm from '../components/AccountForm'
 
-import SidebarItems from '../mixins/SidebarItems'
+	import SidebarItems from '../mixins/SidebarItems'
 
-<<<<<<< HEAD
-export default {
-	name: 'AccountSettings',
-	components: {
-		AccountForm,
-		AppNavigation,
-		AppSettingsMenu,
-	},
-	extends: SidebarItems,
-	computed: {
-		menu() {
-			return this.buildMenu()
-=======
 	export default {
 		name: 'AccountSettings',
-		extends: SidebarItems,
 		components: {
+			AccountForm,
 			AppContent,
 			AppNavigationItem,
 			AppNavigationNew,
 			AppNavigationSettings,
 			AppSettingsMenu,
->>>>>>> a8420e5e
 		},
-		displayName() {
-			return this.$store.getters.getAccount(this.$route.params.accountId)
-				.name
+		extends: SidebarItems,
+		computed: {
+			menu () {
+				return this.buildMenu()
+			},
+			displayName () {
+				return this.$store.getters.getAccount(this.$route.params.accountId)
+					.name
+			},
+			email () {
+				return this.$store.getters.getAccount(this.$route.params.accountId)
+					.emailAddress
+			},
 		},
-		email() {
-			return this.$store.getters.getAccount(this.$route.params.accountId)
-				.emailAddress
+		methods: {
+			onSave (data) {
+				console.log('data to save:', data)
+				return this.$store
+					.dispatch('updateAccount', {
+						...data,
+						accountId: this.$route.params.accountId,
+					})
+					.then(account => {
+						console.log('updated account. Got response in onSave')
+
+						return account
+					})
+			},
 		},
-	},
-	methods: {
-		onSave(data) {
-			console.log('data to save:', data)
-			return this.$store
-				.dispatch('updateAccount', {
-					...data,
-					accountId: this.$route.params.accountId,
-				})
-				.then(account => {
-					console.log('updated account. Got response in onSave')
-
-					return account
-				})
-		},
-	},
-}
+	}
 </script>