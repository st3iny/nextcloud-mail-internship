--- conflicted
+++ resolved
@@ -3,11 +3,6 @@
       xsi:noNamespaceSchemaLocation="https://apps.nextcloud.com/schema/apps/info.xsd">
 	<id>mail</id>
 	<name>Mail</name>
-<<<<<<< HEAD
-	<summary>IMAP web client</summary>
-	<description>Easy to use email client which connects to your mail server via IMAP and SMTP.</description>
-	<version>0.15.6</version>
-=======
 	<summary>💌 A mail app for Nextcloud</summary>
 	<description><![CDATA[**💌 A mail app for Nextcloud**
 
@@ -17,8 +12,7 @@
 - **🙈 We’re not reinventing the wheel!** Based on the great [Horde](http://horde.org) libraries.
 - **📬 Want to host your own mail server?** We don’t have to reimplement this as you could set up [Mail-in-a-Box](https://mailinabox.email)!
 	]]></description>
-	<version>0.15.5</version>
->>>>>>> b463097e
+	<version>0.15.6</version>
 	<licence>agpl</licence>
 	<author>Christoph Wurst</author>
 	<author>Jan-Christoph Borchardt</author>
