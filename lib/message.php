<?php
/**
 * ownCloud - Mail app
 *
 * @author Thomas Müller
 * @copyright 2012, 2013 Thomas Müller thomas.mueller@tmit.eu
 *
 * This library is free software; you can redistribute it and/or
 * modify it under the terms of the GNU AFFERO GENERAL PUBLIC LICENSE
 * License as published by the Free Software Foundation; either
 * version 3 of the License, or any later version.
 *
 * This library is distributed in the hope that it will be useful,
 * but WITHOUT ANY WARRANTY; without even the implied warranty of
 * MERCHANTABILITY or FITNESS FOR A PARTICULAR PURPOSE.  See the
 * GNU AFFERO GENERAL PUBLIC LICENSE for more details.
 *
 * You should have received a copy of the GNU Lesser General Public
 * License along with this library.  If not, see <http://www.gnu.org/licenses/>.
 *
 */

namespace OCA\Mail;

class Message {

	/**
	 * @param $conn
	 * @param $folder_id
	 * @param $message_id
	 * @param null $fetch
	 */
	function __construct($conn, $folder_id, $message_id, $fetch=null) {
		$this->conn = $conn;
		$this->folder_id = $folder_id;
		$this->message_id = $message_id;

		if ($fetch === null) {
			$this->loadMessageBodies();
		} else {
			$this->fetch = $fetch;
		}
	}

	// output all the following:
	// the message may in $htmlmsg, $plainmsg, or both
	public $header = null;
	public $htmlmsg = '';
	public $plainmsg = '';
	public $charset = '';
	public $attachments = array();

	/**
	 * @var \Horde_Imap_Client_Socket
	 */
	private $conn;
	private $folder_id, $message_id;
<<<<<<< HEAD
=======

	/**
	 * @var \Horde_Imap_Client_Data_Fetch
	 */
	private $fetch;
>>>>>>> 2ee370c9

	/**
	 * @var
	 */
	private $fetch;

	public function getUid() {
		return $this->fetch->getUid();
	}

	public function getFlags() {
		$flags = $this->fetch->getFlags();
		return array('unseen' => !in_array("\seen", $flags));
	}

	public function getEnvelope() {
		return $this->fetch->getEnvelope();
	}

	public function getFromEmail() {
		$e = $this->getEnvelope();
		$from = $e->from[0];
		return $from->bare_address;
	}

	public function getFrom() {
		$e = $this->getEnvelope();
		$from = $e->from[0];
		return $from->label;
	}

	public function getToEmail() {
		$e = $this->getEnvelope();
		$from = $e->to[0];
		return $from->bare_address;
	}

	public function getTo() {
		$e = $this->getEnvelope();
		$to = $e->to[0];
		return $to ? $to->label : null;
	}

	public function getMessageId() {
		$e = $this->getEnvelope();
		return $e->message_id;
	}

	public function getSubject() {
		$e = $this->getEnvelope();
		return $e->subject;
	}

	public function getSentDate() {
		// TODO: Use internal imap date for now
		return $this->fetch->getImapDate();
	}

	public function getSize() {
		return $this->fetch->getSize();
	}

	private function loadMessageBodies() {
		$headers = array();

		$fetch_query = new \Horde_Imap_Client_Fetch_Query();
		$fetch_query->envelope();
		$fetch_query->structure();
		$fetch_query->flags();
		$fetch_query->seq();
		$fetch_query->size();
		$fetch_query->uid();
		$fetch_query->imapDate();

		$headers = array_merge($headers, array(
			'importance',
			'list-post',
			'x-priority'
		));
		$headers[] = 'content-type';

		$fetch_query->headers('imp', $headers, array(
			'cache' => true,
			'peek'  => true
		));

		// $list is an array of Horde_Imap_Client_Data_Fetch objects.
		$ids = new \Horde_Imap_Client_Ids($this->message_id);
		$headers = $this->conn->fetch($this->folder_id, $fetch_query, array('ids' => $ids));
		/** @var $fetch \Horde_Imap_Client_Data_Fetch */
		$fetch = $headers[$this->message_id];

		// set $this->fetch to get to, from ...
		$this->fetch = $fetch;

		// analyse the body part
		$structure = $fetch->getStructure();

		// debugging below
		$structure_type = $structure->getPrimaryType();
		if ($structure_type == 'multipart') {
			$i = 1;
			foreach($structure->getParts() as $p) {
				$this->getPart($p, $i++);
			}
		} else {
			if ($structure->findBody() != null) {
				// get the body from the server
				$partId = $structure->findBody();
				$this->getPart($structure->getPart($partId), $partId);
			}
		}
	}

	private function queryBodyPart($partId) {

		$fetch_query = new \Horde_Imap_Client_Fetch_Query();
		$ids = new \Horde_Imap_Client_Ids($this->message_id);

		$fetch_query->bodyPart($partId);
		$headers = $this->conn->fetch($this->folder_id, $fetch_query, array('ids' => $ids));
		/** @var $fetch \Horde_Imap_Client_Data_Fetch */
		$fetch = $headers[$this->message_id];

		return $fetch->getBodyPart($partId);
	}

	/**
	 * @param $p \Horde_Mime_Part
	 * @param $partno
	 */
	private function getPart($p, $partno) {
		// ATTACHMENT
		// Any part with a filename is an attachment,
		// so an attached text file (type 0) is not mistaken as the message.
		$filename = $p->getName();
		if (isset($filename)) {
			//
			// TODO: decode necessary ???
			//
//			$filename = OC_SimpleMail_Helper::decode($filename);

			// for now we just keep the size - we need a new function to download an attachment
			// this is a problem if two files have same name
			$this->attachments[$filename] = $p->getBytes();
			return;
		}

		// DECODE DATA
		$data = $this->queryBodyPart($partno);
		$p->setContents($data);
		$data = $p->toString();

		// decode quotes
		$data = quoted_printable_decode($data);

		//
		// convert the data
		//
		$charset = $p->getCharset();
		if (isset( $charset) and $charset !== '') {
			$data = mb_convert_encoding($data, "UTF-8", $charset);
		}

		// TEXT
		if ($p->getPrimaryType() == 'text' && $data) {
			// Messages may be split in different parts because of inline attachments,
			// so append parts together with blank row.
			if ($p->getSubType() == 'plain') {
				$this->plainmsg .= trim($data) ."\n\n";
			} else {
				$this->htmlmsg .= $data ."<br><br>";
				$this->charset = $charset;  // assume all parts are same charset
			}
		}

		// EMBEDDED MESSAGE
		// Many bounce notifications embed the original message as type 2,
		// but AOL uses type 1 (multipart), which is not handled here.
		// There are no PHP functions to parse embedded messages,
		// so this just appends the raw source to the main message.
		elseif ($p[0]=='message' && $data) {
			$this->plainmsg .= trim($data) ."\n\n";
		}

		//
		// TODO: is recursion necessary???
		//

		// SUBPART RECURSION
//		if ($p->parts) {
//			foreach ($p->parts as $partno0=>$p2)
//			$this->getpart($mbox,$mid,$p2,$partno.'.'.($partno0+1));  // 1.2, 1.2.1, etc.
//		}
	}

	private function getAttachmentInfo() {
		$attachment_info = array();
		foreach ($this->attachments as $filename => $data) {
			// TODO: mime-type ???
			array_push($attachment_info, array("filename" => $filename, "size" => $data));
		}

		return $attachment_info;
	}

	public function as_array() {
		$mail_body = $this->plainmsg;
		$mail_body = nl2br($mail_body);

		if (empty($this->plainmsg) && !empty($this->htmlmsg)) {
			$mail_body = "<br/><h2>Only Html body available!</h2><br/>";
		}

		$data = $this->getListArray();
		$data['body'] = $mail_body;
		$data['attachments'] = $this->getAttachmentInfo();
		return $data;
	}

	public function getListArray() {
		$data = array();
		$data['id'] = $this->getUid();
		$data['from'] = $this->getFrom();
		$data['to'] = $this->getTo();
		$data['subject'] = $this->getSubject();
		$data['date'] = \OCP\Util::formatDate($this->getSentDate()->format('U'));
		$data['size'] = \OCP\Util::humanFileSize($this->getSize());
		$data['flags'] = $this->getFlags();
		return $data;
	}
}<|MERGE_RESOLUTION|>--- conflicted
+++ resolved
@@ -55,17 +55,9 @@
 	 */
 	private $conn;
 	private $folder_id, $message_id;
-<<<<<<< HEAD
-=======
 
 	/**
 	 * @var \Horde_Imap_Client_Data_Fetch
-	 */
-	private $fetch;
->>>>>>> 2ee370c9
-
-	/**
-	 * @var
 	 */
 	private $fetch;
 
