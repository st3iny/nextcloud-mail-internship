--- conflicted
+++ resolved
@@ -79,13 +79,8 @@
 	 */
 	public function __construct(string $appName, IRequest $request,
 								IURLGenerator $urlGenerator, IConfig $config, AccountService $accountService,
-<<<<<<< HEAD
 								AliasesService $aliasesService, $UserId, IUserSession $userSession,
-								IUserPreferences $preferences) {
-=======
-								AliasesService $aliasesService, string $UserId, IUserSession $userSession,
 								IUserPreferences $preferences, MailManager $mailManager) {
->>>>>>> f454a64e
 		parent::__construct($appName, $request);
 
 		$this->urlGenerator = $urlGenerator;
