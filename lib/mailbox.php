<?php
/**
 * Copyright (c) 2012 Bart Visscher <bartv@thisnet.nl>
 * This file is licensed under the Affero General Public License version 3 or
 * later.
 * See the COPYING-README file.
 */

namespace OCA\Mail;

class Mailbox {

	/**
	 * @var \Horde_Imap_Client_Socket
	 */
	private $conn;

	private $folder_id;

	// input $conn = IMAP conn, $folder_id = folder id
	function __construct($conn, $folder_id) {
		$this->conn = $conn;
		$this->folder_id = $folder_id;
	}

	public function getMessages($from = 0, $count = 2) {
		$total = $this->getTotalMessages();
		if (($from + $count) > $total) {
			$count = $total - $from;
		}

		$headers = array();

		$fetch_query = new \Horde_Imap_Client_Fetch_Query();
		$fetch_query->envelope();
		$fetch_query->flags();
		$fetch_query->seq();
		$fetch_query->size();
		$fetch_query->uid();
		$fetch_query->imapDate();

		$headers = array_merge($headers, array(
			'importance',
			'list-post',
			'x-priority'
		));
		$headers[] = 'content-type';

		$fetch_query->headers('imp', $headers, array(
			'cache' => true,
			'peek'  => true
		));

		$opt = array('ids' => ($from + 1) . ':' . ($from + 1 + $count));
		$opt = array();
		// $list is an array of Horde_Imap_Client_Data_Fetch objects.
		$headers = $this->conn->fetch($this->folder_id, $fetch_query, $opt);

		ob_start(); // fix for Horde warnings
		$messages = array();
		foreach ($headers as $message_id => $header) {
<<<<<<< HEAD
			$message = new Message($this->conn, $this->folder_id, $message_id);
			$message->setInfo($header);
			$messages[]= $message->getListArray();
=======
			$message = new Message($this->conn, $this->folder_id, $message_id, $header);
			$messages[] = $message->getListArray();
>>>>>>> 74b9825e
		}
		ob_clean();

		// sort by time
		usort($messages, function($a, $b) {
			return $a['date-int'] < $b['date-int'];
		});

		return $messages;
	}

	/**
	 * @param $message_id
	 * @return Message
	 */
	public function getMessage($message_id) {
		return new Message($this->conn, $this->folder_id, $message_id);
	}

	private function getStatus($flags = \Horde_Imap_Client::STATUS_ALL) {
		return $this->conn->status($this->folder_id, $flags);
	}

	public function getTotalMessages() {
		$status = $this->getStatus(\Horde_Imap_Client::STATUS_MESSAGES);
		return $status['messages'];
	}

	public function getDisplayName() {
		return \Horde_Imap_Client_Utf7imap::Utf7ImapToUtf8($this->folder_id);
	}

	/**
	 * @return array
	 */
	public function getListArray() {
		$display_name = $this->getDisplayName();
		try {
			$status = $this->getStatus();
			return array('id' => $this->folder_id, 'name' => $display_name, 'unseen' => $status['unseen'], 'total' => $status['messages']);
		} catch (\Horde_Imap_Client_Exception $e) {
			return array('id' => $this->folder_id, 'name' => $display_name, 'unseen' => 0, 'total' => 0, 'error' => $e->getMessage());
		}
	}

}<|MERGE_RESOLUTION|>--- conflicted
+++ resolved
@@ -59,14 +59,9 @@
 		ob_start(); // fix for Horde warnings
 		$messages = array();
 		foreach ($headers as $message_id => $header) {
-<<<<<<< HEAD
 			$message = new Message($this->conn, $this->folder_id, $message_id);
 			$message->setInfo($header);
-			$messages[]= $message->getListArray();
-=======
-			$message = new Message($this->conn, $this->folder_id, $message_id, $header);
 			$messages[] = $message->getListArray();
->>>>>>> 74b9825e
 		}
 		ob_clean();
 
