<?php
/**
 * Copyright (c) 2012 Bart Visscher <bartv@thisnet.nl>
 * This file is licensed under the Affero General Public License version 3 or
 * later.
 * See the COPYING-README file.
 */

namespace OCA\Mail;

use Horde_Imap_Client;
use Horde_Imap_Client_Ids;
use Horde_Imap_Client_Mailbox;
use Horde_Imap_Client_Socket;

class Mailbox {

	/**
	 * @var Horde_Imap_Client_Socket
	 */
	private $conn;

	private $attributes;

	private $specialRole;

	private $delimiter;

	/**
	 * @var Horde_Imap_Client_Mailbox
	 */
	private $mailBox;

	/**
	 * @param Horde_Imap_Client_Socket $conn
	 * @param Horde_Imap_Client_Mailbox $mailBox
	 * @param array $attributes
	 * @param string $delimiter
	 */
	function __construct($conn, $mailBox, $attributes, $delimiter='/') {
		$this->conn = $conn;
		$this->mailBox = $mailBox;
		$this->attributes = $attributes;
		$this->delimiter = $delimiter;
		$this->getSpecialRoleFromAttributes();
		if ($this->specialRole === null) {
			$this->guessSpecialRole();
		}
	}

	public function getMessages($from = 0, $count = 2) {
		$total = $this->getTotalMessages();
		$from = $total - $from;
		$to = max($from - $count, 1);

		$headers = array();

		$fetch_query = new \Horde_Imap_Client_Fetch_Query();
		$fetch_query->envelope();
		$fetch_query->flags();
//		$fetch_query->seq();
		$fetch_query->size();
		$fetch_query->uid();
		$fetch_query->imapDate();
		$fetch_query->structure();

		$headers = array_merge($headers, array(
			'importance',
			'list-post',
			'x-priority'
		));
		$headers[] = 'content-type';

		$fetch_query->headers('imp', $headers, array(
			'cache' => true,
			'peek'  => true
		));

		$ids = new \Horde_Imap_Client_Ids("$from:$to", true);
		$options = array('ids' => $ids);
		// $list is an array of Horde_Imap_Client_Data_Fetch objects.
		$headers = $this->conn->fetch($this->mailBox, $fetch_query, $options);

		ob_start(); // fix for Horde warnings
		$messages = array();
		foreach ($headers->ids() as $message_id) {
			$header = $headers[$message_id];
			$message = new Message($this->conn, $this->mailBox, $message_id, $header);
			$messages[] = $message->getListArray();
		}
		ob_clean();

		// sort by time
		usort($messages, function($a, $b) {
			return $a['dateInt'] < $b['dateInt'];
		});

		return $messages;
	}

	/**
	 * @param $messageId
	 * @return Message
	 */
	public function getMessage($messageId, $loadHtmlMessageBody = false) {
		return new Message($this->conn, $this->mailBox, $messageId, null, $loadHtmlMessageBody);
	}

	private function getStatus($flags = \Horde_Imap_Client::STATUS_ALL) {
		return $this->conn->status($this->mailBox, $flags);
	}

	public function getTotalMessages() {
		$status = $this->getStatus(\Horde_Imap_Client::STATUS_MESSAGES);
		return $status['messages'];
	}

	/**
	 * @return string
	 */
	public function getDisplayName() {
		$parts = explode($this->delimiter, $this->mailBox->utf8, 2);

		if (count($parts) > 1) {
			return $parts[1];
		}

		return $this->mailBox->utf8;
	}
	
	public function getFolderId() {
		return $this->mailBox->utf7imap;
	}

	public function getParent() {
		$folderId = $this->getFolderId();
		$parts = explode($this->delimiter, $folderId, 2);

		if (count($parts) > 1) {
			return $parts[0];
		}

		return null;
	}

	public function getSpecialRole() {
		return $this->specialRole;
	}

	/**
	 * @return array
	 */
	public function getListArray($accountId) {
		$displayName = $this->getDisplayName();
		try {
			$status = $this->getStatus();
			$total = $status['messages'];
			$specialRole = $this->getSpecialRole();
			$unseen = ($specialRole === 'trash') ? 0 : $status['unseen'];
			$isEmpty = ($total === 0);
			return array(
				'id' => base64_encode($this->getFolderId()),
				'parent' => $this->getParent(),
				'name' => $displayName,
				'specialRole' => $specialRole,
				'unseen' => $unseen,
				'total' => $total,
				'isEmpty' => $isEmpty,
				'accountId' => $accountId
			);
		} catch (\Horde_Imap_Client_Exception $e) {
			return array(
				'id' => base64_encode($this->getFolderId()),
				'name' => $displayName,
				'specialRole' => null,
				'unseen' => 0,
				'total' => 0,
				'error' => $e->getMessage(),
				'isEmpty' => true,
				'accountId' => $accountId
			);
		}
	}
	/**
	 * Get the special use role of the mailbox
	 *
	 * This method reads the attributes sent by the server 
	 *
	 */
	protected function getSpecialRoleFromAttributes() {
		/*
		 * @todo: support multiple attributes on same folder
		 * "any given server or  message store may support
		 *  any combination of the attributes"
		 *  https://tools.ietf.org/html/rfc6154
		 */
		$result = null;
		if (is_array($this->attributes)) {
			/* Convert attributes to lowercase, because gmail
			 * returns them as lowercase (eg. \trash and not \Trash)
			 */
			$specialUseAttributes = array(
				strtolower(Horde_Imap_Client::SPECIALUSE_ALL),
				strtolower(Horde_Imap_Client::SPECIALUSE_ARCHIVE),
				strtolower(Horde_Imap_Client::SPECIALUSE_DRAFTS),
				strtolower(Horde_Imap_Client::SPECIALUSE_FLAGGED),
				strtolower(Horde_Imap_Client::SPECIALUSE_JUNK),
				strtolower(Horde_Imap_Client::SPECIALUSE_SENT),
				strtolower(Horde_Imap_Client::SPECIALUSE_TRASH)
			);

			$attributes = array_map(function($n) {
				return strtolower($n);
			}, $this->attributes);

			foreach ($specialUseAttributes as $attr)  {
				if (in_array($attr, $attributes)) {
					$result = ltrim($attr, '\\');
					break;
				}
			}

		}

		$this->specialRole = $result;
	}

	/**
	 * Assign a special role to this mailbox based on its name
	 */
	protected function guessSpecialRole() {
		
		$specialFoldersDict = array(
			'inbox'   => array('inbox'),
			'sent'    => array('sent', 'sent items', 'sent messages', 'sent-mail'),
			'drafts'  => array('draft', 'drafts'),
			'archive' => array('archive', 'archives'),
			'trash'   => array('deleted messages', 'trash'),
			'junk'    => array('junk', 'spam'),
		);
		
		$lowercaseExplode = explode($this->delimiter, $this->getFolderId(), 2);
		$lowercaseId = strtolower(reset($lowercaseExplode));
		$result = null;
		foreach ($specialFoldersDict as $specialRole => $specialNames) {
			if (in_array($lowercaseId, $specialNames)) {
				$result = $specialRole;
				break;
			}
		}

		$this->specialRole = $result;
	}

	/**
	 * @param int $messageId
<<<<<<< HEAD
	 */
	public function deleteMessage($messageId) {
		$dest = "Trash";
		$ids = new \Horde_Imap_Client_Ids($messageId);
		$result = $this->conn->copy($this->mailBox, $dest, array('move' => true, 'ids' => $ids));
		\OC::$server->getLogger()->info("Message deleted: {result}", array('result' => $result));
	}

	/**
	 * @param int $messageId
=======
>>>>>>> 5dd34413
	 * @param int $attachmentId
	 * @return Attachment
	 */
	public function getAttachment($messageId, $attachmentId) {
		return new Attachment($this->conn, $this->mailBox, $messageId, $attachmentId);
	}

	/**
	 * @param string $rawBody
	 */
	public function saveMessage($rawBody) {

		$this->conn->append($this->mailBox, array(
			array(
				'data' => $rawBody,
				'flags' => array(Horde_Imap_Client::FLAG_SEEN)
			)
		));
	}

	/**
	 * @param int $uid
	 * @param string $flag
	 * @param boolean $add
	 */
	public function setMessageFlag($uid, $flag, $add) {

		$options = array(
			'ids' => new Horde_Imap_Client_Ids($uid)
		);
		if ($add) {
			$options['add'] = array($flag);
		} else {
			$options['remove'] = array($flag);
		}
		$this->conn->store($this->mailBox, $options);
	}
}
<|MERGE_RESOLUTION|>--- conflicted
+++ resolved
@@ -254,19 +254,6 @@
 
 	/**
 	 * @param int $messageId
-<<<<<<< HEAD
-	 */
-	public function deleteMessage($messageId) {
-		$dest = "Trash";
-		$ids = new \Horde_Imap_Client_Ids($messageId);
-		$result = $this->conn->copy($this->mailBox, $dest, array('move' => true, 'ids' => $ids));
-		\OC::$server->getLogger()->info("Message deleted: {result}", array('result' => $result));
-	}
-
-	/**
-	 * @param int $messageId
-=======
->>>>>>> 5dd34413
 	 * @param int $attachmentId
 	 * @return Attachment
 	 */
