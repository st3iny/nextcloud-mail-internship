--- conflicted
+++ resolved
@@ -732,22 +732,6 @@
 	}
 
 	/**
-<<<<<<< HEAD
-	 * @throws Horde_Imap_Client_Exception
-	 */
-	public function reconnect() {
-		$this->mailboxes = null;
-		if ($this->client) {
-			$this->client->close();
-			$this->client = null;
-		}
-		$this->getImapConnection();
-=======
-	 * @return array
-	 */
-	public function getConfiguration() {
-		return $this->account->toJson();
->>>>>>> 31d962f7
 	}
 
 	/**
