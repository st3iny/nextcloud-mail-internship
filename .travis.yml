--- conflicted
+++ resolved
@@ -113,15 +113,10 @@
 
 matrix:
   include:
-<<<<<<< HEAD
     #- php: 7.0
     #  env: "DB=mysql CORE_BRANCH=master TEST_JS=TRUE"
-=======
     - php: 7.2
       env: "DB=mysql CORE_BRANCH=stable14"
-    - php: 7.0
-      env: "DB=mysql CORE_BRANCH=master TEST_JS=TRUE"
->>>>>>> 2ca9ffc2
     - php: 7.1
       env: "DB=mysql CORE_BRANCH=master PACKAGE=TRUE"
     - php: 7.1
