--- conflicted
+++ resolved
@@ -121,7 +121,6 @@
   - if [[ "$PACKAGE" = "TRUE" ]]; then make appstore; fi
 
   # Upload the nightly to ftp server
-<<<<<<< HEAD
   - if [[ "$NIGHTLY" = "TRUE" ]]; then curl --ftp-create-dirs -T /home/travis/build/nextcloud/core/apps/mail/build/artifacts/mail.tar.gz -u $FTP_LOGIN:$FTP_PW ftp://upload.portknox.de/htdocs/mail/nextcloud_mail_nightly_build_$(date +%Y-%m-%d).tar.gz; fi
 
 matrix:
@@ -134,7 +133,4 @@
       env: "DB=mysql CORE_BRANCH=master PACKAGE=TRUE"
     - php: 7.1
       env: "DB=pgsql PHP_COVERAGE=TRUE"
-  fast_finish: true
-=======
-  - if [[ "$NIGHTLY" = "TRUE" ]]; then curl --ftp-create-dirs -T /home/travis/build/nextcloud/core/apps/mail/build/artifacts/mail.tar.gz -u $FTP_LOGIN:$FTP_PW ftp://upload.portknox.de/htdocs/mail/nextcloud_mail_nightly_build_$(date +%Y-%m-%d).tar.gz; fi
->>>>>>> 4f46d654
+  fast_finish: true