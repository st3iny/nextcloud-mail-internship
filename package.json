--- conflicted
+++ resolved
@@ -55,11 +55,7 @@
     "autosize": "^4.0.0",
     "backbone": "^1.3.3",
     "backbone.babysitter": "^0.1.12",
-<<<<<<< HEAD
-    "backbone.marionette": "^3.4.4",
-=======
     "backbone.marionette": "^3.5.1",
->>>>>>> cb4aca21
     "backbone.radio": "^2.0.0",
     "backbone.wreqr": "^1.4.0",
     "davclient.js": "^0.1.0",
@@ -68,19 +64,11 @@
     "exports-loader": "^0.6.4",
     "handlebars": "^4.0.11",
     "handlebars-loader": "^1.6.0",
-<<<<<<< HEAD
     "ical.js": "^1.2.2",
     "jquery": "^2.2.3",
     "jquery-ui": "^1.10.4",
     "jquery-visibility": "^1.0.11",
     "js-storage": "^1.0.1",
-=======
-    "ical.js": "^1.2.1",
-    "jquery": "2.2.3",
-    "jquery-ui": "1.10.4",
-    "jquery-visibility": "~1.0.11",
-    "js-storage": "1.0.1",
->>>>>>> cb4aca21
     "karma-sourcemap-loader": "^0.3.7",
     "requirejs": "^2.3.5",
     "underscore": "^1.8.3"
