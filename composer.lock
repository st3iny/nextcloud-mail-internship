{
    "_readme": [
        "This file locks the dependencies of your project to a known state",
        "Read more about it at https://getcomposer.org/doc/01-basic-usage.md#installing-dependencies",
        "This file is @generated automatically"
    ],
<<<<<<< HEAD
    "content-hash": "6d07fa56e3ed16b437201c33025a7385",
=======
    "content-hash": "ca2a0ba92e885ecd04f1f702fb04ff47",
>>>>>>> 42d9bfb0
    "packages": [
        {
            "name": "amphp/amp",
            "version": "v2.5.2",
            "source": {
                "type": "git",
                "url": "https://github.com/amphp/amp.git",
                "reference": "efca2b32a7580087adb8aabbff6be1dc1bb924a9"
            },
            "dist": {
                "type": "zip",
                "url": "https://api.github.com/repos/amphp/amp/zipball/efca2b32a7580087adb8aabbff6be1dc1bb924a9",
                "reference": "efca2b32a7580087adb8aabbff6be1dc1bb924a9",
                "shasum": ""
            },
            "require": {
                "php": ">=7"
            },
            "require-dev": {
                "amphp/php-cs-fixer-config": "dev-master",
                "amphp/phpunit-util": "^1",
                "ext-json": "*",
                "jetbrains/phpstorm-stubs": "^2019.3",
                "phpunit/phpunit": "^6.0.9 | ^7",
                "psalm/phar": "^3.11@dev",
                "react/promise": "^2"
            },
            "type": "library",
            "extra": {
                "branch-alias": {
                    "dev-master": "2.x-dev"
                }
            },
            "autoload": {
                "psr-4": {
                    "Amp\\": "lib"
                },
                "files": [
                    "lib/functions.php",
                    "lib/Internal/functions.php"
                ]
            },
            "notification-url": "https://packagist.org/downloads/",
            "license": [
                "MIT"
            ],
            "authors": [
                {
                    "name": "Daniel Lowrey",
                    "email": "rdlowrey@php.net"
                },
                {
                    "name": "Aaron Piotrowski",
                    "email": "aaron@trowski.com"
                },
                {
                    "name": "Bob Weinand",
                    "email": "bobwei9@hotmail.com"
                },
                {
                    "name": "Niklas Keller",
                    "email": "me@kelunik.com"
                }
            ],
            "description": "A non-blocking concurrency framework for PHP applications.",
            "homepage": "http://amphp.org/amp",
            "keywords": [
                "async",
                "asynchronous",
                "awaitable",
                "concurrency",
                "event",
                "event-loop",
                "future",
                "non-blocking",
                "promise"
            ],
            "funding": [
                {
                    "url": "https://github.com/amphp",
                    "type": "github"
                }
            ],
            "time": "2021-01-10T17:06:37+00:00"
        },
        {
            "name": "amphp/byte-stream",
            "version": "v1.8.0",
            "source": {
                "type": "git",
                "url": "https://github.com/amphp/byte-stream.git",
                "reference": "f0c20cf598a958ba2aa8c6e5a71c697d652c7088"
            },
            "dist": {
                "type": "zip",
                "url": "https://api.github.com/repos/amphp/byte-stream/zipball/f0c20cf598a958ba2aa8c6e5a71c697d652c7088",
                "reference": "f0c20cf598a958ba2aa8c6e5a71c697d652c7088",
                "shasum": ""
            },
            "require": {
                "amphp/amp": "^2",
                "php": ">=7.1"
            },
            "require-dev": {
                "amphp/php-cs-fixer-config": "dev-master",
                "amphp/phpunit-util": "^1.4",
                "friendsofphp/php-cs-fixer": "^2.3",
                "jetbrains/phpstorm-stubs": "^2019.3",
                "phpunit/phpunit": "^6 || ^7 || ^8",
                "psalm/phar": "^3.11.4"
            },
            "type": "library",
            "extra": {
                "branch-alias": {
                    "dev-master": "1.x-dev"
                }
            },
            "autoload": {
                "psr-4": {
                    "Amp\\ByteStream\\": "lib"
                },
                "files": [
                    "lib/functions.php"
                ]
            },
            "notification-url": "https://packagist.org/downloads/",
            "license": [
                "MIT"
            ],
            "authors": [
                {
                    "name": "Aaron Piotrowski",
                    "email": "aaron@trowski.com"
                },
                {
                    "name": "Niklas Keller",
                    "email": "me@kelunik.com"
                }
            ],
            "description": "A stream abstraction to make working with non-blocking I/O simple.",
            "homepage": "http://amphp.org/byte-stream",
            "keywords": [
                "amp",
                "amphp",
                "async",
                "io",
                "non-blocking",
                "stream"
            ],
            "time": "2020-06-29T18:35:05+00:00"
        },
        {
            "name": "amphp/parallel",
            "version": "v1.4.0",
            "source": {
                "type": "git",
                "url": "https://github.com/amphp/parallel.git",
                "reference": "2c1039bf7ca137eae4d954b14c09a7535d7d4e1c"
            },
            "dist": {
                "type": "zip",
                "url": "https://api.github.com/repos/amphp/parallel/zipball/2c1039bf7ca137eae4d954b14c09a7535d7d4e1c",
                "reference": "2c1039bf7ca137eae4d954b14c09a7535d7d4e1c",
                "shasum": ""
            },
            "require": {
                "amphp/amp": "^2",
                "amphp/byte-stream": "^1.6.1",
                "amphp/parser": "^1",
                "amphp/process": "^1",
                "amphp/serialization": "^1",
                "amphp/sync": "^1.0.1",
                "php": ">=7.1"
            },
            "require-dev": {
                "amphp/php-cs-fixer-config": "dev-master",
                "amphp/phpunit-util": "^1.1",
                "phpunit/phpunit": "^8 || ^7"
            },
            "type": "library",
            "autoload": {
                "psr-4": {
                    "Amp\\Parallel\\": "lib"
                },
                "files": [
                    "lib/Context/functions.php",
                    "lib/Sync/functions.php",
                    "lib/Worker/functions.php"
                ]
            },
            "notification-url": "https://packagist.org/downloads/",
            "license": [
                "MIT"
            ],
            "authors": [
                {
                    "name": "Aaron Piotrowski",
                    "email": "aaron@trowski.com"
                },
                {
                    "name": "Stephen Coakley",
                    "email": "me@stephencoakley.com"
                }
            ],
            "description": "Parallel processing component for Amp.",
            "homepage": "https://github.com/amphp/parallel",
            "keywords": [
                "async",
                "asynchronous",
                "concurrent",
                "multi-processing",
                "multi-threading"
            ],
            "time": "2020-04-27T15:12:37+00:00"
        },
        {
            "name": "amphp/parser",
            "version": "v1.0.0",
            "source": {
                "type": "git",
                "url": "https://github.com/amphp/parser.git",
                "reference": "f83e68f03d5b8e8e0365b8792985a7f341c57ae1"
            },
            "dist": {
                "type": "zip",
                "url": "https://api.github.com/repos/amphp/parser/zipball/f83e68f03d5b8e8e0365b8792985a7f341c57ae1",
                "reference": "f83e68f03d5b8e8e0365b8792985a7f341c57ae1",
                "shasum": ""
            },
            "require": {
                "php": ">=7"
            },
            "require-dev": {
                "friendsofphp/php-cs-fixer": "^2.3",
                "phpunit/phpunit": "^6"
            },
            "type": "library",
            "autoload": {
                "psr-4": {
                    "Amp\\Parser\\": "lib"
                }
            },
            "notification-url": "https://packagist.org/downloads/",
            "license": [
                "MIT"
            ],
            "authors": [
                {
                    "name": "Niklas Keller",
                    "email": "me@kelunik.com"
                },
                {
                    "name": "Aaron Piotrowski",
                    "email": "aaron@trowski.com"
                }
            ],
            "description": "A generator parser to make streaming parsers simple.",
            "homepage": "https://github.com/amphp/parser",
            "keywords": [
                "async",
                "non-blocking",
                "parser",
                "stream"
            ],
            "time": "2017-06-06T05:29:10+00:00"
        },
        {
            "name": "amphp/process",
            "version": "v1.1.0",
            "source": {
                "type": "git",
                "url": "https://github.com/amphp/process.git",
                "reference": "355b1e561b01c16ab3d78fada1ad47ccc96df70e"
            },
            "dist": {
                "type": "zip",
                "url": "https://api.github.com/repos/amphp/process/zipball/355b1e561b01c16ab3d78fada1ad47ccc96df70e",
                "reference": "355b1e561b01c16ab3d78fada1ad47ccc96df70e",
                "shasum": ""
            },
            "require": {
                "amphp/amp": "^2",
                "amphp/byte-stream": "^1.4",
                "php": ">=7"
            },
            "require-dev": {
                "amphp/php-cs-fixer-config": "dev-master",
                "amphp/phpunit-util": "^1",
                "phpunit/phpunit": "^6"
            },
            "type": "library",
            "autoload": {
                "psr-4": {
                    "Amp\\Process\\": "lib"
                },
                "files": [
                    "lib/functions.php"
                ]
            },
            "notification-url": "https://packagist.org/downloads/",
            "license": [
                "MIT"
            ],
            "authors": [
                {
                    "name": "Bob Weinand",
                    "email": "bobwei9@hotmail.com"
                },
                {
                    "name": "Niklas Keller",
                    "email": "me@kelunik.com"
                },
                {
                    "name": "Aaron Piotrowski",
                    "email": "aaron@trowski.com"
                }
            ],
            "description": "Asynchronous process manager.",
            "homepage": "https://github.com/amphp/process",
            "time": "2019-02-26T16:33:03+00:00"
        },
        {
            "name": "amphp/serialization",
            "version": "v1.0.0",
            "source": {
                "type": "git",
                "url": "https://github.com/amphp/serialization.git",
                "reference": "693e77b2fb0b266c3c7d622317f881de44ae94a1"
            },
            "dist": {
                "type": "zip",
                "url": "https://api.github.com/repos/amphp/serialization/zipball/693e77b2fb0b266c3c7d622317f881de44ae94a1",
                "reference": "693e77b2fb0b266c3c7d622317f881de44ae94a1",
                "shasum": ""
            },
            "require": {
                "php": ">=7.1"
            },
            "require-dev": {
                "amphp/php-cs-fixer-config": "dev-master",
                "phpunit/phpunit": "^9 || ^8 || ^7"
            },
            "type": "library",
            "autoload": {
                "psr-4": {
                    "Amp\\Serialization\\": "src"
                },
                "files": [
                    "src/functions.php"
                ]
            },
            "notification-url": "https://packagist.org/downloads/",
            "license": [
                "MIT"
            ],
            "authors": [
                {
                    "name": "Aaron Piotrowski",
                    "email": "aaron@trowski.com"
                },
                {
                    "name": "Niklas Keller",
                    "email": "me@kelunik.com"
                }
            ],
            "description": "Serialization tools for IPC and data storage in PHP.",
            "homepage": "https://github.com/amphp/serialization",
            "keywords": [
                "async",
                "asynchronous",
                "serialization",
                "serialize"
            ],
            "time": "2020-03-25T21:39:07+00:00"
        },
        {
            "name": "amphp/sync",
            "version": "v1.4.0",
            "source": {
                "type": "git",
                "url": "https://github.com/amphp/sync.git",
                "reference": "613047ac54c025aa800a9cde5b05c3add7327ed4"
            },
            "dist": {
                "type": "zip",
                "url": "https://api.github.com/repos/amphp/sync/zipball/613047ac54c025aa800a9cde5b05c3add7327ed4",
                "reference": "613047ac54c025aa800a9cde5b05c3add7327ed4",
                "shasum": ""
            },
            "require": {
                "amphp/amp": "^2.2",
                "php": ">=7.1"
            },
            "require-dev": {
                "amphp/php-cs-fixer-config": "dev-master",
                "amphp/phpunit-util": "^1.1",
                "phpunit/phpunit": "^9 || ^8 || ^7"
            },
            "type": "library",
            "autoload": {
                "psr-4": {
                    "Amp\\Sync\\": "src"
                },
                "files": [
                    "src/functions.php",
                    "src/ConcurrentIterator/functions.php"
                ]
            },
            "notification-url": "https://packagist.org/downloads/",
            "license": [
                "MIT"
            ],
            "authors": [
                {
                    "name": "Aaron Piotrowski",
                    "email": "aaron@trowski.com"
                },
                {
                    "name": "Stephen Coakley",
                    "email": "me@stephencoakley.com"
                }
            ],
            "description": "Mutex, Semaphore, and other synchronization tools for Amp.",
            "homepage": "https://github.com/amphp/sync",
            "keywords": [
                "async",
                "asynchronous",
                "mutex",
                "semaphore",
                "synchronization"
            ],
            "time": "2020-05-07T18:57:50+00:00"
        },
        {
            "name": "arthurhoaro/favicon",
            "version": "v1.3.2",
            "source": {
                "type": "git",
                "url": "https://github.com/ArthurHoaro/favicon.git",
                "reference": "ed3c3f6fd9ab39b28eb86567c4b0a0583ca264a6"
            },
            "dist": {
                "type": "zip",
                "url": "https://api.github.com/repos/ArthurHoaro/favicon/zipball/ed3c3f6fd9ab39b28eb86567c4b0a0583ca264a6",
                "reference": "ed3c3f6fd9ab39b28eb86567c4b0a0583ca264a6",
                "shasum": ""
            },
            "require": {
                "ext-dom": "*",
                "ext-fileinfo": "*",
                "php": ">=5.6"
            },
            "require-dev": {
                "phpunit/phpunit": "~4.8",
                "squizlabs/php_codesniffer": "^3.5",
                "weew/helpers-filesystem": "~1.0"
            },
            "type": "library",
            "autoload": {
                "psr-4": {
                    "Favicon\\": "src/Favicon/"
                }
            },
            "notification-url": "https://packagist.org/downloads/",
            "license": [
                "Apache-2.0"
            ],
            "authors": [
                {
                    "name": "Chris Shiflett",
                    "homepage": "http://shiflett.org/"
                },
                {
                    "name": "Arthur Hoaro",
                    "homepage": "http://hoa.ro"
                }
            ],
            "description": "PHP Library used to discover favicon from given URL",
            "homepage": "https://github.com/ArthurHoaro/favicon",
            "keywords": [
                "favicon",
                "finder",
                "icon"
            ],
            "time": "2021-02-03T12:26:59+00:00"
        },
        {
            "name": "cerdic/css-tidy",
            "version": "v1.7.3",
            "source": {
                "type": "git",
                "url": "https://github.com/Cerdic/CSSTidy.git",
                "reference": "919411b2c16ab985f7c61e0d9bb6c35d080f6cf6"
            },
            "dist": {
                "type": "zip",
                "url": "https://api.github.com/repos/Cerdic/CSSTidy/zipball/919411b2c16ab985f7c61e0d9bb6c35d080f6cf6",
                "reference": "919411b2c16ab985f7c61e0d9bb6c35d080f6cf6",
                "shasum": ""
            },
            "require": {
                "php": "^5.4.0 || ^7"
            },
            "require-dev": {
                "pear/text_diff": "^1.2",
                "simpletest/simpletest": "^1.1"
            },
            "bin": [
                "bin/pcsstidy"
            ],
            "type": "library",
            "autoload": {
                "classmap": [
                    "class.csstidy_optimise.php",
                    "class.csstidy_print.php",
                    "class.csstidy.php"
                ]
            },
            "notification-url": "https://packagist.org/downloads/",
            "license": [
                "LGPL-2.1-or-later"
            ],
            "authors": [
                {
                    "name": "Cédric MORIN",
                    "email": "changeme@mailinator.com"
                }
            ],
            "description": "CSSTidy is a CSS minifier",
            "time": "2020-11-03T13:08:18+00:00"
        },
        {
            "name": "christophwurst/kitinerary",
            "version": "0.2.1",
            "source": {
                "type": "git",
                "url": "https://github.com/ChristophWurst/kitinerary.git",
                "reference": "d2adb02b6d46b36571dc3c5127a8360ba2d5b418"
            },
            "dist": {
                "type": "zip",
                "url": "https://api.github.com/repos/ChristophWurst/kitinerary/zipball/d2adb02b6d46b36571dc3c5127a8360ba2d5b418",
                "reference": "d2adb02b6d46b36571dc3c5127a8360ba2d5b418",
                "shasum": ""
            },
            "require": {
                "ext-json": "*"
            },
            "type": "library",
            "autoload": {
                "psr-4": {
                    "ChristophWurst\\KItinerary\\": "/src"
                }
            },
            "notification-url": "https://packagist.org/downloads/",
            "license": [
                "AGPL-3.0-or-later"
            ],
            "authors": [
                {
                    "name": "Christoph Wurst",
                    "email": "christoph@winzerhof-wurst.at"
                }
            ],
            "description": "KItinerary adapter",
            "time": "2020-01-13T21:39:22+00:00"
        },
        {
            "name": "christophwurst/kitinerary-bin",
            "version": "0.2.3",
            "source": {
                "type": "git",
                "url": "https://github.com/ChristophWurst/kitinerary-bin.git",
                "reference": "eaafa040b404651cb4ab75a2d7a53c71b55d2395"
            },
            "dist": {
                "type": "zip",
                "url": "https://api.github.com/repos/ChristophWurst/kitinerary-bin/zipball/eaafa040b404651cb4ab75a2d7a53c71b55d2395",
                "reference": "eaafa040b404651cb4ab75a2d7a53c71b55d2395",
                "shasum": ""
            },
            "require": {
                "christophwurst/kitinerary": "^0.2.1",
                "ext-json": "*",
                "php": "^7.1",
                "psr/log": "^1.1"
            },
            "type": "library",
            "autoload": {
                "psr-4": {
                    "ChristophWurst\\KItinerary\\Bin\\": "/src"
                }
            },
            "notification-url": "https://packagist.org/downloads/",
            "license": [
                "LGPL-3.0-or-later"
            ],
            "authors": [
                {
                    "name": "Christoph Wurst",
                    "email": "christoph@winzerhof-wurst.at"
                }
            ],
            "description": "KItinerary binary executable",
            "time": "2020-01-13T21:43:49+00:00"
        },
        {
            "name": "christophwurst/kitinerary-flatpak",
            "version": "0.2.2",
            "source": {
                "type": "git",
                "url": "https://github.com/ChristophWurst/kitinerary-flatpak.git",
                "reference": "2f0254f31a6b3d88f7a8ac5de25c580820401d37"
            },
            "dist": {
                "type": "zip",
                "url": "https://api.github.com/repos/ChristophWurst/kitinerary-flatpak/zipball/2f0254f31a6b3d88f7a8ac5de25c580820401d37",
                "reference": "2f0254f31a6b3d88f7a8ac5de25c580820401d37",
                "shasum": ""
            },
            "require": {
                "christophwurst/kitinerary": "^0.2",
                "ext-json": "*"
            },
            "type": "library",
            "autoload": {
                "psr-4": {
                    "ChristophWurst\\KItinerary\\Flatpak\\": "/src"
                }
            },
            "notification-url": "https://packagist.org/downloads/",
            "license": [
                "AGPL-3.0-or-later"
            ],
            "authors": [
                {
                    "name": "Christoph Wurst",
                    "email": "christoph@winzerhof-wurst.at"
                }
            ],
            "description": "KItinerary Flatpak binding",
            "time": "2020-01-13T21:42:51+00:00"
        },
        {
            "name": "christophwurst/kitinerary-sys",
            "version": "v0.1.0",
            "source": {
                "type": "git",
                "url": "https://github.com/ChristophWurst/kitinerary-sys.git",
                "reference": "db1c61703e94746b95543f14c5a09067faba6f92"
            },
            "dist": {
                "type": "zip",
                "url": "https://api.github.com/repos/ChristophWurst/kitinerary-sys/zipball/db1c61703e94746b95543f14c5a09067faba6f92",
                "reference": "db1c61703e94746b95543f14c5a09067faba6f92",
                "shasum": ""
            },
            "require": {
                "christophwurst/kitinerary": "^0.2.1",
                "ext-json": "*",
                "php": "^7.1",
                "psr/log": "^1.1"
            },
            "type": "library",
            "autoload": {
                "psr-4": {
                    "ChristophWurst\\KItinerary\\Sys\\": "/src"
                }
            },
            "notification-url": "https://packagist.org/downloads/",
            "license": [
                "LGPL-3.0-or-later"
            ],
            "authors": [
                {
                    "name": "Christoph Wurst",
                    "email": "christoph@winzerhof-wurst.at"
                }
            ],
            "description": "KItinerary binding for the system package",
            "time": "2020-05-15T14:29:54+00:00"
        },
        {
            "name": "coenjacobs/mozart",
            "version": "0.6.0-beta-2",
            "source": {
                "type": "git",
                "url": "https://github.com/coenjacobs/mozart.git",
                "reference": "a0207484516bd79564f4223a0f3056a7e1e0b34a"
            },
            "dist": {
                "type": "zip",
                "url": "https://api.github.com/repos/coenjacobs/mozart/zipball/a0207484516bd79564f4223a0f3056a7e1e0b34a",
                "reference": "a0207484516bd79564f4223a0f3056a7e1e0b34a",
                "shasum": ""
            },
            "require": {
                "league/flysystem": "^1.0",
                "php": "^7.2",
                "symfony/console": "^4|^5",
                "symfony/finder": "^4|^5"
            },
            "require-dev": {
                "phpunit/phpunit": "^8.5",
                "squizlabs/php_codesniffer": "^3.5"
            },
            "bin": [
                "bin/mozart"
            ],
            "type": "library",
            "autoload": {
                "psr-4": {
                    "CoenJacobs\\Mozart\\": "src/"
                }
            },
            "notification-url": "https://packagist.org/downloads/",
            "license": [
                "MIT"
            ],
            "authors": [
                {
                    "name": "Coen Jacobs",
                    "email": "coenjacobs@gmail.com"
                }
            ],
            "description": "Composes all dependencies as a package inside a WordPress plugin",
            "funding": [
                {
                    "url": "https://github.com/coenjacobs",
                    "type": "github"
                }
            ],
            "time": "2020-05-23T13:12:01+00:00"
        },
        {
            "name": "ezyang/htmlpurifier",
            "version": "v4.13.0",
            "source": {
                "type": "git",
                "url": "https://github.com/ezyang/htmlpurifier.git",
                "reference": "08e27c97e4c6ed02f37c5b2b20488046c8d90d75"
            },
            "dist": {
                "type": "zip",
                "url": "https://api.github.com/repos/ezyang/htmlpurifier/zipball/08e27c97e4c6ed02f37c5b2b20488046c8d90d75",
                "reference": "08e27c97e4c6ed02f37c5b2b20488046c8d90d75",
                "shasum": ""
            },
            "require": {
                "php": ">=5.2"
            },
            "require-dev": {
                "simpletest/simpletest": "dev-master#72de02a7b80c6bb8864ef9bf66d41d2f58f826bd"
            },
            "type": "library",
            "autoload": {
                "psr-0": {
                    "HTMLPurifier": "library/"
                },
                "files": [
                    "library/HTMLPurifier.composer.php"
                ],
                "exclude-from-classmap": [
                    "/library/HTMLPurifier/Language/"
                ]
            },
            "notification-url": "https://packagist.org/downloads/",
            "license": [
                "LGPL-2.1-or-later"
            ],
            "authors": [
                {
                    "name": "Edward Z. Yang",
                    "email": "admin@htmlpurifier.org",
                    "homepage": "http://ezyang.com"
                }
            ],
            "description": "Standards compliant HTML filter written in PHP",
            "homepage": "http://htmlpurifier.org/",
            "keywords": [
                "html"
            ],
            "time": "2020-06-29T00:56:53+00:00"
        },
        {
            "name": "gravatarphp/gravatar",
            "version": "v2.0.0",
            "source": {
                "type": "git",
                "url": "https://github.com/gravatarphp/gravatar.git",
                "reference": "54a5d48b4564ec9f1db8a498ad23d500ab83c063"
            },
            "dist": {
                "type": "zip",
                "url": "https://api.github.com/repos/gravatarphp/gravatar/zipball/54a5d48b4564ec9f1db8a498ad23d500ab83c063",
                "reference": "54a5d48b4564ec9f1db8a498ad23d500ab83c063",
                "shasum": ""
            },
            "require": {
                "php": "^7.1"
            },
            "require-dev": {
                "phpspec/phpspec": "^5.1"
            },
            "type": "library",
            "extra": {
                "branch-alias": {
                    "dev-master": "1.0-dev"
                }
            },
            "autoload": {
                "psr-4": {
                    "Gravatar\\": "src/"
                }
            },
            "notification-url": "https://packagist.org/downloads/",
            "license": [
                "MIT"
            ],
            "authors": [
                {
                    "name": "Márk Sági-Kazár",
                    "email": "mark.sagikazar@gmail.com"
                }
            ],
            "description": "Gravatar URL builder which is most commonly called as a Gravatar library",
            "homepage": "http://gravatarphp.com",
            "keywords": [
                "avatar",
                "gravatar",
                "image",
                "profile"
            ],
            "time": "2019-01-08T21:43:01+00:00"
        },
        {
            "name": "kwi/urllinker",
            "version": "dev-bleeding",
            "source": {
                "type": "git",
                "url": "https://github.com/kwi-dk/UrlLinker.git",
                "reference": "bc54f1afe6ef25752b46ace3931f7d157e7342f0"
            },
            "dist": {
                "type": "zip",
                "url": "https://api.github.com/repos/kwi-dk/UrlLinker/zipball/bc54f1afe6ef25752b46ace3931f7d157e7342f0",
                "reference": "bc54f1afe6ef25752b46ace3931f7d157e7342f0",
                "shasum": ""
            },
            "require": {
                "php": ">=5.3"
            },
            "type": "library",
            "autoload": {
                "psr-4": {
                    "Kwi\\": "lib"
                },
                "files": [
                    "UrlLinker.php"
                ]
            },
            "autoload-dev": {
                "files": [
                    "tests/UrlLinkerTestCase.php",
                    "tests/functions/LinkUrlsInTrustedHtmlTest.php",
                    "tests/functions/HtmlEscapeAndLinkUrlsTest.php"
                ]
            },
            "license": [
                "CC0-1.0"
            ],
            "authors": [
                {
                    "name": "Søren Løvborg",
                    "role": "Developer"
                },
                {
                    "name": "Dawid Nowak",
                    "email": "code@dnowak.pl",
                    "role": "Developer"
                }
            ],
            "description": "Autolink URLs in text or html",
            "homepage": "http://www.kwi.dk/projects/php/UrlLinker/",
            "support": {
                "source": "https://bitbucket.org/kwi/urllinker",
                "issues": "https://bitbucket.org/kwi/urllinker/issues"
            },
            "time": "2014-12-28T22:05:00+00:00"
        },
        {
            "name": "league/flysystem",
            "version": "1.1.3",
            "source": {
                "type": "git",
                "url": "https://github.com/thephpleague/flysystem.git",
                "reference": "9be3b16c877d477357c015cec057548cf9b2a14a"
            },
            "dist": {
                "type": "zip",
                "url": "https://api.github.com/repos/thephpleague/flysystem/zipball/9be3b16c877d477357c015cec057548cf9b2a14a",
                "reference": "9be3b16c877d477357c015cec057548cf9b2a14a",
                "shasum": ""
            },
            "require": {
                "ext-fileinfo": "*",
                "league/mime-type-detection": "^1.3",
                "php": "^7.2.5 || ^8.0"
            },
            "conflict": {
                "league/flysystem-sftp": "<1.0.6"
            },
            "require-dev": {
                "phpspec/prophecy": "^1.11.1",
                "phpunit/phpunit": "^8.5.8"
            },
            "suggest": {
                "ext-fileinfo": "Required for MimeType",
                "ext-ftp": "Allows you to use FTP server storage",
                "ext-openssl": "Allows you to use FTPS server storage",
                "league/flysystem-aws-s3-v2": "Allows you to use S3 storage with AWS SDK v2",
                "league/flysystem-aws-s3-v3": "Allows you to use S3 storage with AWS SDK v3",
                "league/flysystem-azure": "Allows you to use Windows Azure Blob storage",
                "league/flysystem-cached-adapter": "Flysystem adapter decorator for metadata caching",
                "league/flysystem-eventable-filesystem": "Allows you to use EventableFilesystem",
                "league/flysystem-rackspace": "Allows you to use Rackspace Cloud Files",
                "league/flysystem-sftp": "Allows you to use SFTP server storage via phpseclib",
                "league/flysystem-webdav": "Allows you to use WebDAV storage",
                "league/flysystem-ziparchive": "Allows you to use ZipArchive adapter",
                "spatie/flysystem-dropbox": "Allows you to use Dropbox storage",
                "srmklive/flysystem-dropbox-v2": "Allows you to use Dropbox storage for PHP 5 applications"
            },
            "type": "library",
            "extra": {
                "branch-alias": {
                    "dev-master": "1.1-dev"
                }
            },
            "autoload": {
                "psr-4": {
                    "League\\Flysystem\\": "src/"
                }
            },
            "notification-url": "https://packagist.org/downloads/",
            "license": [
                "MIT"
            ],
            "authors": [
                {
                    "name": "Frank de Jonge",
                    "email": "info@frenky.net"
                }
            ],
            "description": "Filesystem abstraction: Many filesystems, one API.",
            "keywords": [
                "Cloud Files",
                "WebDAV",
                "abstraction",
                "aws",
                "cloud",
                "copy.com",
                "dropbox",
                "file systems",
                "files",
                "filesystem",
                "filesystems",
                "ftp",
                "rackspace",
                "remote",
                "s3",
                "sftp",
                "storage"
            ],
            "funding": [
                {
                    "url": "https://offset.earth/frankdejonge",
                    "type": "other"
                }
            ],
            "time": "2020-08-23T07:39:11+00:00"
        },
        {
            "name": "league/mime-type-detection",
            "version": "1.7.0",
            "source": {
                "type": "git",
                "url": "https://github.com/thephpleague/mime-type-detection.git",
                "reference": "3b9dff8aaf7323590c1d2e443db701eb1f9aa0d3"
            },
            "dist": {
                "type": "zip",
                "url": "https://api.github.com/repos/thephpleague/mime-type-detection/zipball/3b9dff8aaf7323590c1d2e443db701eb1f9aa0d3",
                "reference": "3b9dff8aaf7323590c1d2e443db701eb1f9aa0d3",
                "shasum": ""
            },
            "require": {
                "ext-fileinfo": "*",
                "php": "^7.2 || ^8.0"
            },
            "require-dev": {
                "friendsofphp/php-cs-fixer": "^2.18",
                "phpstan/phpstan": "^0.12.68",
                "phpunit/phpunit": "^8.5.8 || ^9.3"
            },
            "type": "library",
            "autoload": {
                "psr-4": {
                    "League\\MimeTypeDetection\\": "src"
                }
            },
            "notification-url": "https://packagist.org/downloads/",
            "license": [
                "MIT"
            ],
            "authors": [
                {
                    "name": "Frank de Jonge",
                    "email": "info@frankdejonge.nl"
                }
            ],
            "description": "Mime-type detection for Flysystem",
            "funding": [
                {
                    "url": "https://github.com/frankdejonge",
                    "type": "github"
                },
                {
                    "url": "https://tidelift.com/funding/github/packagist/league/flysystem",
                    "type": "tidelift"
                }
            ],
            "time": "2021-01-18T20:58:21+00:00"
        },
        {
            "name": "pear-pear.horde.org/Horde_Crypt_Blowfish",
            "version": "1.1.3",
            "dist": {
                "type": "file",
                "url": "https://pear.horde.org/get/Horde_Crypt_Blowfish-1.1.3.tgz"
            },
            "require": {
                "pear-pear.horde.org/horde_exception": "<3.0.0.0",
                "pear-pear.horde.org/horde_support": "<3.0.0.0",
                "php": "<8.0.0.0"
            },
            "replace": {
                "pear-horde/horde_crypt_blowfish": "== 1.1.3.0"
            },
            "type": "pear-library",
            "autoload": {
                "classmap": [
                    ""
                ]
            },
            "include-path": [
                "/"
            ],
            "license": [
                "LGPL-2.1"
            ],
            "description": "A library that provides blowfish encryption/decryption for PHP string data."
        },
        {
            "name": "pear-pear.horde.org/Horde_Date",
            "version": "2.4.1",
            "dist": {
                "type": "file",
                "url": "https://pear.horde.org/get/Horde_Date-2.4.1.tgz"
            },
            "require": {
                "pear-pear.horde.org/horde_exception": "<3.0.0.0",
                "pear-pear.horde.org/horde_nls": "<3.0.0.0",
                "pear-pear.horde.org/horde_translation": "<3.0.0.0",
                "php": "<8.0.0.0"
            },
            "replace": {
                "pear-horde/horde_date": "== 2.4.1.0"
            },
            "type": "pear-library",
            "autoload": {
                "classmap": [
                    ""
                ]
            },
            "include-path": [
                "/"
            ],
            "license": [
                "LGPL-2.1"
            ],
            "description": "Package for creating and manipulating dates."
        },
        {
            "name": "pear-pear.horde.org/Horde_Exception",
            "version": "2.0.8",
            "dist": {
                "type": "file",
                "url": "https://pear.horde.org/get/Horde_Exception-2.0.8.tgz"
            },
            "require": {
                "pear-pear.horde.org/horde_translation": "<3.0.0.0",
                "php": "<8.0.0.0"
            },
            "replace": {
                "pear-horde/horde_exception": "== 2.0.8.0"
            },
            "type": "pear-library",
            "autoload": {
                "classmap": [
                    ""
                ]
            },
            "include-path": [
                "/"
            ],
            "license": [
                "LGPL-2.1"
            ],
            "description": "This class provides the default exception handlers for the Horde Application Framework."
        },
        {
            "name": "pear-pear.horde.org/Horde_Idna",
            "version": "1.1.2",
            "dist": {
                "type": "file",
                "url": "https://pear.horde.org/get/Horde_Idna-1.1.2.tgz"
            },
            "require": {
                "pear-pear.horde.org/horde_exception": "<3.0.0.0",
                "pear-pear.horde.org/horde_util": "<3.0.0.0",
                "php": "<8.0.0.0"
            },
            "replace": {
                "pear-horde/horde_idna": "== 1.1.2.0"
            },
            "type": "pear-library",
            "autoload": {
                "classmap": [
                    ""
                ]
            },
            "include-path": [
                "/"
            ],
            "license": [
                "BSD-2-Clause"
            ],
            "description": "A library that wraps various backends providing IDNA (Internationalized Domain Names in Applications) support."
        },
        {
            "name": "pear-pear.horde.org/Horde_Imap_Client",
            "version": "2.30.1",
            "dist": {
                "type": "file",
                "url": "https://pear.horde.org/get/Horde_Imap_Client-2.30.1.tgz"
            },
            "require": {
                "ext-hash": "*",
                "ext-json": "*",
                "pear-pear.horde.org/horde_exception": "<3.0.0.0",
                "pear-pear.horde.org/horde_mail": "<3.0.0.0",
                "pear-pear.horde.org/horde_mime": "<3.0.0.0",
                "pear-pear.horde.org/horde_secret": "<3.0.0.0",
                "pear-pear.horde.org/horde_socket_client": "<3.0.0.0",
                "pear-pear.horde.org/horde_stream": "<2.0.0.0",
                "pear-pear.horde.org/horde_stream_filter": "<3.0.0.0",
                "pear-pear.horde.org/horde_translation": "<3.0.0.0",
                "pear-pear.horde.org/horde_util": "<3.0.0.0",
                "php": "<8.0.0.0"
            },
            "replace": {
                "pear-horde/horde_imap_client": "== 2.30.1.0"
            },
            "type": "pear-library",
            "autoload": {
                "classmap": [
                    ""
                ]
            },
            "include-path": [
                "/"
            ],
            "license": [
                "LGPL-2.1"
            ],
            "description": "A library to access IMAP4rev1 (RFC 3501) mail servers. Also supports connections to POP3 (STD 53/RFC 1939)."
        },
        {
            "name": "pear-pear.horde.org/Horde_ListHeaders",
            "version": "1.2.5",
            "dist": {
                "type": "file",
                "url": "https://pear.horde.org/get/Horde_ListHeaders-1.2.5.tgz"
            },
            "require": {
                "pear-pear.horde.org/horde_mail": "<3.0.0.0",
                "pear-pear.horde.org/horde_translation": "<3.0.0.0",
                "pear-pear.horde.org/horde_util": "<3.0.0.0",
                "php": "<8.0.0.0"
            },
            "replace": {
                "pear-horde/horde_listheaders": "== 1.2.5.0"
            },
            "type": "pear-library",
            "autoload": {
                "classmap": [
                    ""
                ]
            },
            "include-path": [
                "/"
            ],
            "license": [
                "LGPL-2.1"
            ],
            "description": "The Horde_ListHeaders library parses Mailing List Headers as defined in RFC 2369 & RFC 2919."
        },
        {
            "name": "pear-pear.horde.org/Horde_Mail",
            "version": "2.6.5",
            "dist": {
                "type": "file",
                "url": "https://pear.horde.org/get/Horde_Mail-2.6.5.tgz"
            },
            "require": {
                "pear-pear.horde.org/horde_exception": "<3.0.0.0",
                "pear-pear.horde.org/horde_idna": "<2.0.0.0",
                "pear-pear.horde.org/horde_mime": "<3.0.0.0",
                "pear-pear.horde.org/horde_stream_filter": "<3.0.0.0",
                "pear-pear.horde.org/horde_translation": "<3.0.0.0",
                "pear-pear.horde.org/horde_util": "<3.0.0.0",
                "php": "<8.0.0.0"
            },
            "replace": {
                "pear-horde/horde_mail": "== 2.6.5.0"
            },
            "type": "pear-library",
            "autoload": {
                "classmap": [
                    ""
                ]
            },
            "include-path": [
                "/"
            ],
            "license": [
                "BSD-2-Clause"
            ],
            "description": "Provides interfaces for sending e-mail messages and parsing e-mail addresses."
        },
        {
            "name": "pear-pear.horde.org/Horde_ManageSieve",
            "version": "1.0.3",
            "dist": {
                "type": "file",
                "url": "https://pear.horde.org/get/Horde_ManageSieve-1.0.3.tgz"
            },
            "require": {
                "pear-pear.horde.org/horde_exception": "<3.0.0.0",
                "pear-pear.horde.org/horde_socket_client": "<3.0.0.0",
                "pear-pear.horde.org/horde_util": "<3.0.0.0",
                "php": ">=5.4.0.0"
            },
            "replace": {
                "pear-horde/horde_managesieve": "== 1.0.3.0"
            },
            "type": "pear-library",
            "autoload": {
                "classmap": [
                    ""
                ]
            },
            "include-path": [
                "/"
            ],
            "license": [
                "BSD-2-Clause"
            ],
            "description": "A library that implements the ManageSieve protocol (RFC 5804)."
        },
        {
            "name": "pear-pear.horde.org/Horde_Mime",
            "version": "2.11.1",
            "dist": {
                "type": "file",
                "url": "https://pear.horde.org/get/Horde_Mime-2.11.1.tgz"
            },
            "require": {
                "pear-pear.horde.org/horde_exception": "<3.0.0.0",
                "pear-pear.horde.org/horde_listheaders": "<2.0.0.0",
                "pear-pear.horde.org/horde_mail": "<3.0.0.0",
                "pear-pear.horde.org/horde_stream": "<2.0.0.0",
                "pear-pear.horde.org/horde_stream_filter": "<3.0.0.0",
                "pear-pear.horde.org/horde_support": "<3.0.0.0",
                "pear-pear.horde.org/horde_text_flowed": "<3.0.0.0",
                "pear-pear.horde.org/horde_translation": "<3.0.0.0",
                "pear-pear.horde.org/horde_util": "<3.0.0.0",
                "php": "<8.0.0.0"
            },
            "replace": {
                "pear-horde/horde_mime": "== 2.11.1.0"
            },
            "type": "pear-library",
            "autoload": {
                "classmap": [
                    ""
                ]
            },
            "include-path": [
                "/"
            ],
            "license": [
                "LGPL-2.1"
            ],
            "description": "A library that provides methods for dealing with Multipurpose Internet Mail Extensions (MIME) features (RFC 2045/2046/2047)."
        },
        {
            "name": "pear-pear.horde.org/Horde_Nls",
            "version": "2.2.1",
            "dist": {
                "type": "file",
                "url": "https://pear.horde.org/get/Horde_Nls-2.2.1.tgz"
            },
            "require": {
                "pear-pear.horde.org/horde_translation": "<3.0.0.0",
                "pear-pear.horde.org/horde_util": "<3.0.0.0",
                "php": "<8.0.0.0"
            },
            "replace": {
                "pear-horde/horde_nls": "== 2.2.1.0"
            },
            "type": "pear-library",
            "autoload": {
                "classmap": [
                    ""
                ]
            },
            "include-path": [
                "/"
            ],
            "license": [
                "LGPL-2.1"
            ],
            "description": "Common methods for handling language data, timezones, and hostname->country lookups."
        },
        {
            "name": "pear-pear.horde.org/Horde_Secret",
            "version": "2.0.6",
            "dist": {
                "type": "file",
                "url": "https://pear.horde.org/get/Horde_Secret-2.0.6.tgz"
            },
            "require": {
                "ext-hash": "*",
                "pear-pear.horde.org/horde_crypt_blowfish": "<2.0.0.0",
                "pear-pear.horde.org/horde_exception": "<3.0.0.0",
                "pear-pear.horde.org/horde_support": "<3.0.0.0",
                "php": "<8.0.0.0"
            },
            "replace": {
                "pear-horde/horde_secret": "== 2.0.6.0"
            },
            "type": "pear-library",
            "autoload": {
                "classmap": [
                    ""
                ]
            },
            "include-path": [
                "/"
            ],
            "license": [
                "LGPL-2.1"
            ],
            "description": "An API for encrypting and decrypting small pieces of data with the use of a shared key."
        },
        {
            "name": "pear-pear.horde.org/Horde_Smtp",
            "version": "1.9.6",
            "dist": {
                "type": "file",
                "url": "https://pear.horde.org/get/Horde_Smtp-1.9.6.tgz"
            },
            "require": {
                "pear-pear.horde.org/horde_exception": "<3.0.0.0",
                "pear-pear.horde.org/horde_mail": "<3.0.0.0",
                "pear-pear.horde.org/horde_socket_client": "<3.0.0.0",
                "pear-pear.horde.org/horde_support": "<3.0.0.0",
                "pear-pear.horde.org/horde_translation": "<3.0.0.0",
                "pear-pear.horde.org/horde_util": "<3.0.0.0",
                "php": "<8.0.0.0"
            },
            "replace": {
                "pear-horde/horde_smtp": "== 1.9.6.0"
            },
            "type": "pear-library",
            "autoload": {
                "classmap": [
                    ""
                ]
            },
            "include-path": [
                "/"
            ],
            "license": [
                "LGPL-2.1"
            ],
            "description": "A library for connecting to a SMTP (RFC 5321) server to send e-mail messages."
        },
        {
            "name": "pear-pear.horde.org/Horde_Socket_Client",
            "version": "2.1.3",
            "dist": {
                "type": "file",
                "url": "https://pear.horde.org/get/Horde_Socket_Client-2.1.3.tgz"
            },
            "require": {
                "pear-pear.horde.org/horde_exception": "<3.0.0.0",
                "php": "<8.0.0.0"
            },
            "replace": {
                "pear-horde/horde_socket_client": "== 2.1.3.0"
            },
            "type": "pear-library",
            "autoload": {
                "classmap": [
                    ""
                ]
            },
            "include-path": [
                "/"
            ],
            "license": [
                "LGPL-2.1"
            ],
            "description": "A library that provides an abstract PHP network socket client."
        },
        {
            "name": "pear-pear.horde.org/Horde_Stream",
            "version": "1.6.3",
            "dist": {
                "type": "file",
                "url": "https://pear.horde.org/get/Horde_Stream-1.6.3.tgz"
            },
            "require": {
                "pear-pear.horde.org/horde_exception": "<3.0.0.0",
                "php": "<8.0.0.0"
            },
            "replace": {
                "pear-horde/horde_stream": "== 1.6.3.0"
            },
            "type": "pear-library",
            "autoload": {
                "classmap": [
                    ""
                ]
            },
            "include-path": [
                "/"
            ],
            "license": [
                "LGPL-2.1"
            ],
            "description": "An object-oriented interface to assist in creating and storing PHP stream resources, and to provide utility methods to access and manipulate the stream contents."
        },
        {
            "name": "pear-pear.horde.org/Horde_Stream_Filter",
            "version": "2.0.4",
            "dist": {
                "type": "file",
                "url": "https://pear.horde.org/get/Horde_Stream_Filter-2.0.4.tgz"
            },
            "require": {
                "php": "<8.0.0.0"
            },
            "replace": {
                "pear-horde/horde_stream_filter": "== 2.0.4.0"
            },
            "type": "pear-library",
            "autoload": {
                "classmap": [
                    ""
                ]
            },
            "include-path": [
                "/"
            ],
            "license": [
                "LGPL-2.1"
            ],
            "description": "A collection of various stream filters."
        },
        {
            "name": "pear-pear.horde.org/Horde_Stream_Wrapper",
            "version": "2.1.4",
            "dist": {
                "type": "file",
                "url": "https://pear.horde.org/get/Horde_Stream_Wrapper-2.1.4.tgz"
            },
            "require": {
                "php": "<8.0.0.0"
            },
            "replace": {
                "pear-horde/horde_stream_wrapper": "== 2.1.4.0"
            },
            "type": "pear-library",
            "autoload": {
                "classmap": [
                    ""
                ]
            },
            "include-path": [
                "/"
            ],
            "license": [
                "BSD-2-Clause"
            ],
            "description": "A collection of stream wrappers."
        },
        {
            "name": "pear-pear.horde.org/Horde_Stringprep",
            "version": "1.0.4",
            "dist": {
                "type": "file",
                "url": "https://pear.horde.org/get/Horde_Stringprep-1.0.4.tgz"
            },
            "require": {
                "ext-iconv": "*",
                "ext-intl": "*",
                "php": "<8.0.0.0"
            },
            "replace": {
                "pear-horde/horde_stringprep": "== 1.0.4.0"
            },
            "type": "pear-library",
            "autoload": {
                "classmap": [
                    ""
                ]
            },
            "include-path": [
                "/"
            ],
            "license": [
                "LGPL-3.0"
            ],
            "description": "Horde wrapper around the znerol/php-stringprep package."
        },
        {
            "name": "pear-pear.horde.org/Horde_Support",
            "version": "2.2.0",
            "dist": {
                "type": "file",
                "url": "https://pear.horde.org/get/Horde_Support-2.2.0.tgz"
            },
            "require": {
                "pear-pear.horde.org/horde_exception": "<3.0.0.0",
                "pear-pear.horde.org/horde_stream_wrapper": "<3.0.0.0",
                "pear-pear.horde.org/horde_util": "<3.0.0.0",
                "php": "<8.0.0.0"
            },
            "replace": {
                "pear-horde/horde_support": "== 2.2.0.0"
            },
            "type": "pear-library",
            "autoload": {
                "classmap": [
                    ""
                ]
            },
            "include-path": [
                "/"
            ],
            "license": [
                "BSD-2-Clause"
            ],
            "description": "Support classes not tied to Horde but is used by it. These classes can be used outside of Horde as well."
        },
        {
            "name": "pear-pear.horde.org/Horde_Text_Filter",
            "version": "2.3.7",
            "dist": {
                "type": "file",
                "url": "https://pear.horde.org/get/Horde_Text_Filter-2.3.7.tgz"
            },
            "require": {
                "pear-pear.horde.org/horde_exception": "<3.0.0.0",
                "pear-pear.horde.org/horde_idna": "<2.0.0.0",
                "pear-pear.horde.org/horde_secret": "<3.0.0.0",
                "pear-pear.horde.org/horde_util": "<3.0.0.0",
                "php": "<8.0.0.0"
            },
            "replace": {
                "pear-horde/horde_text_filter": "== 2.3.7.0"
            },
            "type": "pear-library",
            "autoload": {
                "classmap": [
                    ""
                ]
            },
            "include-path": [
                "/"
            ],
            "license": [
                "LGPL-2.1"
            ],
            "description": "A library for fitering and converting text."
        },
        {
            "name": "pear-pear.horde.org/Horde_Text_Flowed",
            "version": "2.0.4",
            "dist": {
                "type": "file",
                "url": "https://pear.horde.org/get/Horde_Text_Flowed-2.0.4.tgz"
            },
            "require": {
                "pear-pear.horde.org/horde_util": "<3.0.0.0",
                "php": "<8.0.0.0"
            },
            "replace": {
                "pear-horde/horde_text_flowed": "== 2.0.4.0"
            },
            "type": "pear-library",
            "autoload": {
                "classmap": [
                    ""
                ]
            },
            "include-path": [
                "/"
            ],
            "license": [
                "LGPL-2.1"
            ],
            "description": "A library that provides common methods for manipulating text using the encoding described in RFC 3676 ('flowed' text)."
        },
        {
            "name": "pear-pear.horde.org/Horde_Translation",
            "version": "2.2.2",
            "dist": {
                "type": "file",
                "url": "https://pear.horde.org/get/Horde_Translation-2.2.2.tgz"
            },
            "require": {
                "php": "<8.0.0.0"
            },
            "replace": {
                "pear-horde/horde_translation": "== 2.2.2.0"
            },
            "type": "pear-library",
            "autoload": {
                "classmap": [
                    ""
                ]
            },
            "include-path": [
                "/"
            ],
            "license": [
                "LGPL-2.1"
            ],
            "description": "Translation wrappers."
        },
        {
            "name": "pear-pear.horde.org/Horde_Util",
            "version": "2.5.9",
            "dist": {
                "type": "file",
                "url": "https://pear.horde.org/get/Horde_Util-2.5.9.tgz"
            },
            "require": {
                "ext-dom": "*",
                "php": "<8.0.0.0"
            },
            "replace": {
                "pear-horde/horde_util": "== 2.5.9.0"
            },
            "type": "pear-library",
            "autoload": {
                "classmap": [
                    ""
                ]
            },
            "include-path": [
                "/"
            ],
            "license": [
                "LGPL-2.1"
            ],
            "description": "A library that provides functionality useful for all kind of applications."
        },
        {
            "name": "psr/container",
            "version": "1.0.0",
            "source": {
                "type": "git",
                "url": "https://github.com/php-fig/container.git",
                "reference": "b7ce3b176482dbbc1245ebf52b181af44c2cf55f"
            },
            "dist": {
                "type": "zip",
                "url": "https://api.github.com/repos/php-fig/container/zipball/b7ce3b176482dbbc1245ebf52b181af44c2cf55f",
                "reference": "b7ce3b176482dbbc1245ebf52b181af44c2cf55f",
                "shasum": ""
            },
            "require": {
                "php": ">=5.3.0"
            },
            "type": "library",
            "extra": {
                "branch-alias": {
                    "dev-master": "1.0.x-dev"
                }
            },
            "autoload": {
                "psr-4": {
                    "Psr\\Container\\": "src/"
                }
            },
            "notification-url": "https://packagist.org/downloads/",
            "license": [
                "MIT"
            ],
            "authors": [
                {
                    "name": "PHP-FIG",
                    "homepage": "http://www.php-fig.org/"
                }
            ],
            "description": "Common Container Interface (PHP FIG PSR-11)",
            "homepage": "https://github.com/php-fig/container",
            "keywords": [
                "PSR-11",
                "container",
                "container-interface",
                "container-interop",
                "psr"
            ],
            "time": "2017-02-14T16:28:37+00:00"
        },
        {
            "name": "psr/log",
            "version": "1.1.3",
            "source": {
                "type": "git",
                "url": "https://github.com/php-fig/log.git",
                "reference": "0f73288fd15629204f9d42b7055f72dacbe811fc"
            },
            "dist": {
                "type": "zip",
                "url": "https://api.github.com/repos/php-fig/log/zipball/0f73288fd15629204f9d42b7055f72dacbe811fc",
                "reference": "0f73288fd15629204f9d42b7055f72dacbe811fc",
                "shasum": ""
            },
            "require": {
                "php": ">=5.3.0"
            },
            "type": "library",
            "extra": {
                "branch-alias": {
                    "dev-master": "1.1.x-dev"
                }
            },
            "autoload": {
                "psr-4": {
                    "Psr\\Log\\": "Psr/Log/"
                }
            },
            "notification-url": "https://packagist.org/downloads/",
            "license": [
                "MIT"
            ],
            "authors": [
                {
                    "name": "PHP-FIG",
                    "homepage": "http://www.php-fig.org/"
                }
            ],
            "description": "Common interface for logging libraries",
            "homepage": "https://github.com/php-fig/log",
            "keywords": [
                "log",
                "psr",
                "psr-3"
            ],
            "time": "2020-03-23T09:12:05+00:00"
        },
        {
            "name": "rubix/ml",
            "version": "0.2.4",
            "source": {
                "type": "git",
                "url": "https://github.com/RubixML/ML.git",
                "reference": "87a92f390a087b5b2e923d7e54aaf476ead664ec"
            },
            "dist": {
                "type": "zip",
                "url": "https://api.github.com/repos/RubixML/ML/zipball/87a92f390a087b5b2e923d7e54aaf476ead664ec",
                "reference": "87a92f390a087b5b2e923d7e54aaf476ead664ec",
                "shasum": ""
            },
            "require": {
                "amphp/parallel": "^1.3",
                "php": ">=7.2",
                "psr/log": "^1.1",
                "rubix/tensor": "^2.0",
                "symfony/polyfill-mbstring": "^1.0",
                "symfony/polyfill-php73": "^1.20",
                "symfony/polyfill-php80": "^1.17"
            },
            "require-dev": {
                "friendsofphp/php-cs-fixer": "2.16.*",
                "phpbench/phpbench": "0.17.*",
                "phpstan/extension-installer": "^1.0",
                "phpstan/phpstan": "0.12.*",
                "phpstan/phpstan-phpunit": "0.12.*",
                "phpunit/phpunit": "8.5.*"
            },
            "suggest": {
                "ext-gd": "For image manipulation",
                "ext-igbinary": "For binary serialization of persistables",
                "ext-mbstring": "For fast multibyte string manipulation",
                "ext-redis": "To persist models to a Redis DB",
                "ext-svm": "For Support Vector Machine engine (libsvm)",
                "ext-tensor": "For fast Matrix/Vector computing",
                "rubix/extras": "For experimental features"
            },
            "type": "library",
            "autoload": {
                "psr-4": {
                    "Rubix\\ML\\": "src/"
                },
                "files": [
                    "src/constants.php",
                    "src/functions.php"
                ]
            },
            "notification-url": "https://packagist.org/downloads/",
            "license": [
                "MIT"
            ],
            "authors": [
                {
                    "name": "Andrew DalPino",
                    "email": "me@andrewdalpino.com",
                    "homepage": "https://andrewdalpino.com",
                    "role": "Lead Engineer"
                },
                {
                    "name": "Contributors",
                    "homepage": "https://github.com/RubixML/RubixML/graphs/contributors"
                }
            ],
            "description": "A high-level machine learning and deep learning library for the PHP language.",
            "homepage": "https://rubixml.com",
            "keywords": [
                "Algorithm",
                "Deep learning",
                "Linear regression",
                "Neural network",
                "Rubix",
                "TF-IDF",
                "adaboost",
                "ai",
                "analytics",
                "anomaly detection",
                "artificial intelligence",
                "cart",
                "classification",
                "classifier",
                "clustering",
                "cross validation",
                "data mining",
                "data science",
                "dataset",
                "dbscan",
                "dimensionality reduction",
                "ensemble",
                "estimator",
                "etl",
                "feature extraction",
                "feature importance",
                "feature selection",
                "gaussian mixture",
                "gbm",
                "gmm",
                "gradient boost",
                "grid search",
                "image recognition",
                "imputation",
                "inference",
                "isolation forest",
                "k-means",
                "k-nearest neighbors",
                "kmeans",
                "knn",
                "local outlier factor",
                "loda",
                "lof",
                "logistic regression",
                "machine learning",
                "manifold learning",
                "mean shift",
                "ml",
                "mlp",
                "multilayer perceptron",
                "naive bayes",
                "natural language processing",
                "nearest neighbors",
                "nlp",
                "outlier detection",
                "php",
                "php ai",
                "php machine learning",
                "php ml",
                "prediction",
                "predictive modeling",
                "random forest",
                "ranking",
                "recommendation",
                "regression",
                "regressor",
                "ridge",
                "rubix ml",
                "rubixml",
                "softmax",
                "supervised learning",
                "support vector machine",
                "svm",
                "t-sne",
                "text mining",
                "tf idf",
                "tsne",
                "unsupervised learning"
            ],
            "funding": [
                {
                    "url": "https://github.com/sponsors/RubixML",
                    "type": "github"
                }
            ],
            "time": "2020-11-30T05:30:14+00:00"
        },
        {
            "name": "rubix/tensor",
<<<<<<< HEAD
            "version": "2.1.3",
            "source": {
                "type": "git",
                "url": "https://github.com/RubixML/Tensor.git",
                "reference": "76212d79e36f6ba1266747d7065676122d51cf10"
            },
            "dist": {
                "type": "zip",
                "url": "https://api.github.com/repos/RubixML/Tensor/zipball/76212d79e36f6ba1266747d7065676122d51cf10",
                "reference": "76212d79e36f6ba1266747d7065676122d51cf10",
=======
            "version": "2.1.4",
            "source": {
                "type": "git",
                "url": "https://github.com/RubixML/Tensor.git",
                "reference": "f51797af5631d117263cb394d94c81a8e5e35604"
            },
            "dist": {
                "type": "zip",
                "url": "https://api.github.com/repos/RubixML/Tensor/zipball/f51797af5631d117263cb394d94c81a8e5e35604",
                "reference": "f51797af5631d117263cb394d94c81a8e5e35604",
>>>>>>> 42d9bfb0
                "shasum": ""
            },
            "require": {
                "php": ">=7.2"
            },
            "require-dev": {
                "friendsofphp/php-cs-fixer": "2.18.*",
                "phalcon/zephir": "^0.12.20",
                "phpbench/phpbench": "0.16.*",
                "phpstan/extension-installer": "^1.0",
                "phpstan/phpstan": "0.12.*",
                "phpstan/phpstan-phpunit": "0.12.*",
                "phpunit/phpunit": "8.5.*"
            },
            "type": "library",
            "autoload": {
                "psr-4": {
                    "Tensor\\": "src/",
                    "JAMA\\": "lib/JAMA",
                    "Zephir\\Optimizers\\FunctionCall\\": "optimizers/"
                },
                "files": [
                    "src/constants.php"
                ]
            },
            "notification-url": "https://packagist.org/downloads/",
            "license": [
                "MIT"
            ],
            "authors": [
                {
                    "name": "Andrew DalPino",
                    "homepage": "https://github.com/andrewdalpino",
                    "role": "Lead Engineer"
                },
                {
                    "name": "Contributors",
                    "homepage": "https://github.com/RubixML/Tensor/graphs/contributors"
                }
            ],
            "description": "A library and extension that provides objects for scientific computing in PHP.",
            "homepage": "https://github.com/RubixML/Tensor",
            "keywords": [
                "RNG",
                "arithmetic",
                "computation",
                "computing",
                "decomposition",
                "engineering",
                "extension",
                "linear algebra",
                "math",
                "matrix",
                "norms",
                "php",
                "php extension",
                "random number generation",
                "reduction",
                "scientific computing",
                "statistics",
                "tensor",
                "trigonometry",
                "vector"
            ],
            "funding": [
                {
                    "url": "https://github.com/RubixML",
                    "type": "github"
                },
                {
                    "url": "https://github.com/andrewdalpino",
                    "type": "github"
                }
            ],
<<<<<<< HEAD
            "time": "2021-02-14T06:10:44+00:00"
=======
            "time": "2021-02-20T08:19:57+00:00"
>>>>>>> 42d9bfb0
        },
        {
            "name": "symfony/console",
            "version": "v5.2.3",
            "source": {
                "type": "git",
                "url": "https://github.com/symfony/console.git",
                "reference": "89d4b176d12a2946a1ae4e34906a025b7b6b135a"
            },
            "dist": {
                "type": "zip",
                "url": "https://api.github.com/repos/symfony/console/zipball/89d4b176d12a2946a1ae4e34906a025b7b6b135a",
                "reference": "89d4b176d12a2946a1ae4e34906a025b7b6b135a",
                "shasum": ""
            },
            "require": {
                "php": ">=7.2.5",
                "symfony/polyfill-mbstring": "~1.0",
                "symfony/polyfill-php73": "^1.8",
                "symfony/polyfill-php80": "^1.15",
                "symfony/service-contracts": "^1.1|^2",
                "symfony/string": "^5.1"
            },
            "conflict": {
                "symfony/dependency-injection": "<4.4",
                "symfony/dotenv": "<5.1",
                "symfony/event-dispatcher": "<4.4",
                "symfony/lock": "<4.4",
                "symfony/process": "<4.4"
            },
            "provide": {
                "psr/log-implementation": "1.0"
            },
            "require-dev": {
                "psr/log": "~1.0",
                "symfony/config": "^4.4|^5.0",
                "symfony/dependency-injection": "^4.4|^5.0",
                "symfony/event-dispatcher": "^4.4|^5.0",
                "symfony/lock": "^4.4|^5.0",
                "symfony/process": "^4.4|^5.0",
                "symfony/var-dumper": "^4.4|^5.0"
            },
            "suggest": {
                "psr/log": "For using the console logger",
                "symfony/event-dispatcher": "",
                "symfony/lock": "",
                "symfony/process": ""
            },
            "type": "library",
            "autoload": {
                "psr-4": {
                    "Symfony\\Component\\Console\\": ""
                },
                "exclude-from-classmap": [
                    "/Tests/"
                ]
            },
            "notification-url": "https://packagist.org/downloads/",
            "license": [
                "MIT"
            ],
            "authors": [
                {
                    "name": "Fabien Potencier",
                    "email": "fabien@symfony.com"
                },
                {
                    "name": "Symfony Community",
                    "homepage": "https://symfony.com/contributors"
                }
            ],
            "description": "Eases the creation of beautiful and testable command line interfaces",
            "homepage": "https://symfony.com",
            "keywords": [
                "cli",
                "command line",
                "console",
                "terminal"
            ],
            "funding": [
                {
                    "url": "https://symfony.com/sponsor",
                    "type": "custom"
                },
                {
                    "url": "https://github.com/fabpot",
                    "type": "github"
                },
                {
                    "url": "https://tidelift.com/funding/github/packagist/symfony/symfony",
                    "type": "tidelift"
                }
            ],
            "time": "2021-01-28T22:06:19+00:00"
        },
        {
            "name": "symfony/finder",
            "version": "v5.2.3",
            "source": {
                "type": "git",
                "url": "https://github.com/symfony/finder.git",
                "reference": "4adc8d172d602008c204c2e16956f99257248e03"
            },
            "dist": {
                "type": "zip",
                "url": "https://api.github.com/repos/symfony/finder/zipball/4adc8d172d602008c204c2e16956f99257248e03",
                "reference": "4adc8d172d602008c204c2e16956f99257248e03",
                "shasum": ""
            },
            "require": {
                "php": ">=7.2.5"
            },
            "type": "library",
            "autoload": {
                "psr-4": {
                    "Symfony\\Component\\Finder\\": ""
                },
                "exclude-from-classmap": [
                    "/Tests/"
                ]
            },
            "notification-url": "https://packagist.org/downloads/",
            "license": [
                "MIT"
            ],
            "authors": [
                {
                    "name": "Fabien Potencier",
                    "email": "fabien@symfony.com"
                },
                {
                    "name": "Symfony Community",
                    "homepage": "https://symfony.com/contributors"
                }
            ],
            "description": "Finds files and directories via an intuitive fluent interface",
            "homepage": "https://symfony.com",
            "funding": [
                {
                    "url": "https://symfony.com/sponsor",
                    "type": "custom"
                },
                {
                    "url": "https://github.com/fabpot",
                    "type": "github"
                },
                {
                    "url": "https://tidelift.com/funding/github/packagist/symfony/symfony",
                    "type": "tidelift"
                }
            ],
            "time": "2021-01-28T22:06:19+00:00"
        },
        {
            "name": "symfony/polyfill-ctype",
            "version": "v1.22.1",
            "source": {
                "type": "git",
                "url": "https://github.com/symfony/polyfill-ctype.git",
                "reference": "c6c942b1ac76c82448322025e084cadc56048b4e"
            },
            "dist": {
                "type": "zip",
                "url": "https://api.github.com/repos/symfony/polyfill-ctype/zipball/c6c942b1ac76c82448322025e084cadc56048b4e",
                "reference": "c6c942b1ac76c82448322025e084cadc56048b4e",
                "shasum": ""
            },
            "require": {
                "php": ">=7.1"
            },
            "suggest": {
                "ext-ctype": "For best performance"
            },
            "type": "library",
            "extra": {
                "branch-alias": {
                    "dev-main": "1.22-dev"
                },
                "thanks": {
                    "name": "symfony/polyfill",
                    "url": "https://github.com/symfony/polyfill"
                }
            },
            "autoload": {
                "psr-4": {
                    "Symfony\\Polyfill\\Ctype\\": ""
                },
                "files": [
                    "bootstrap.php"
                ]
            },
            "notification-url": "https://packagist.org/downloads/",
            "license": [
                "MIT"
            ],
            "authors": [
                {
                    "name": "Gert de Pagter",
                    "email": "BackEndTea@gmail.com"
                },
                {
                    "name": "Symfony Community",
                    "homepage": "https://symfony.com/contributors"
                }
            ],
            "description": "Symfony polyfill for ctype functions",
            "homepage": "https://symfony.com",
            "keywords": [
                "compatibility",
                "ctype",
                "polyfill",
                "portable"
            ],
            "funding": [
                {
                    "url": "https://symfony.com/sponsor",
                    "type": "custom"
                },
                {
                    "url": "https://github.com/fabpot",
                    "type": "github"
                },
                {
                    "url": "https://tidelift.com/funding/github/packagist/symfony/symfony",
                    "type": "tidelift"
                }
            ],
            "time": "2021-01-07T16:49:33+00:00"
        },
        {
            "name": "symfony/polyfill-intl-grapheme",
            "version": "v1.22.1",
            "source": {
                "type": "git",
                "url": "https://github.com/symfony/polyfill-intl-grapheme.git",
                "reference": "5601e09b69f26c1828b13b6bb87cb07cddba3170"
            },
            "dist": {
                "type": "zip",
                "url": "https://api.github.com/repos/symfony/polyfill-intl-grapheme/zipball/5601e09b69f26c1828b13b6bb87cb07cddba3170",
                "reference": "5601e09b69f26c1828b13b6bb87cb07cddba3170",
                "shasum": ""
            },
            "require": {
                "php": ">=7.1"
            },
            "suggest": {
                "ext-intl": "For best performance"
            },
            "type": "library",
            "extra": {
                "branch-alias": {
                    "dev-main": "1.22-dev"
                },
                "thanks": {
                    "name": "symfony/polyfill",
                    "url": "https://github.com/symfony/polyfill"
                }
            },
            "autoload": {
                "psr-4": {
                    "Symfony\\Polyfill\\Intl\\Grapheme\\": ""
                },
                "files": [
                    "bootstrap.php"
                ]
            },
            "notification-url": "https://packagist.org/downloads/",
            "license": [
                "MIT"
            ],
            "authors": [
                {
                    "name": "Nicolas Grekas",
                    "email": "p@tchwork.com"
                },
                {
                    "name": "Symfony Community",
                    "homepage": "https://symfony.com/contributors"
                }
            ],
            "description": "Symfony polyfill for intl's grapheme_* functions",
            "homepage": "https://symfony.com",
            "keywords": [
                "compatibility",
                "grapheme",
                "intl",
                "polyfill",
                "portable",
                "shim"
            ],
            "funding": [
                {
                    "url": "https://symfony.com/sponsor",
                    "type": "custom"
                },
                {
                    "url": "https://github.com/fabpot",
                    "type": "github"
                },
                {
                    "url": "https://tidelift.com/funding/github/packagist/symfony/symfony",
                    "type": "tidelift"
                }
            ],
            "time": "2021-01-22T09:19:47+00:00"
        },
        {
            "name": "symfony/polyfill-intl-normalizer",
            "version": "v1.22.1",
            "source": {
                "type": "git",
                "url": "https://github.com/symfony/polyfill-intl-normalizer.git",
                "reference": "43a0283138253ed1d48d352ab6d0bdb3f809f248"
            },
            "dist": {
                "type": "zip",
                "url": "https://api.github.com/repos/symfony/polyfill-intl-normalizer/zipball/43a0283138253ed1d48d352ab6d0bdb3f809f248",
                "reference": "43a0283138253ed1d48d352ab6d0bdb3f809f248",
                "shasum": ""
            },
            "require": {
                "php": ">=7.1"
            },
            "suggest": {
                "ext-intl": "For best performance"
            },
            "type": "library",
            "extra": {
                "branch-alias": {
                    "dev-main": "1.22-dev"
                },
                "thanks": {
                    "name": "symfony/polyfill",
                    "url": "https://github.com/symfony/polyfill"
                }
            },
            "autoload": {
                "psr-4": {
                    "Symfony\\Polyfill\\Intl\\Normalizer\\": ""
                },
                "files": [
                    "bootstrap.php"
                ],
                "classmap": [
                    "Resources/stubs"
                ]
            },
            "notification-url": "https://packagist.org/downloads/",
            "license": [
                "MIT"
            ],
            "authors": [
                {
                    "name": "Nicolas Grekas",
                    "email": "p@tchwork.com"
                },
                {
                    "name": "Symfony Community",
                    "homepage": "https://symfony.com/contributors"
                }
            ],
            "description": "Symfony polyfill for intl's Normalizer class and related functions",
            "homepage": "https://symfony.com",
            "keywords": [
                "compatibility",
                "intl",
                "normalizer",
                "polyfill",
                "portable",
                "shim"
            ],
            "funding": [
                {
                    "url": "https://symfony.com/sponsor",
                    "type": "custom"
                },
                {
                    "url": "https://github.com/fabpot",
                    "type": "github"
                },
                {
                    "url": "https://tidelift.com/funding/github/packagist/symfony/symfony",
                    "type": "tidelift"
                }
            ],
            "time": "2021-01-22T09:19:47+00:00"
        },
        {
            "name": "symfony/polyfill-mbstring",
            "version": "v1.22.1",
            "source": {
                "type": "git",
                "url": "https://github.com/symfony/polyfill-mbstring.git",
                "reference": "5232de97ee3b75b0360528dae24e73db49566ab1"
            },
            "dist": {
                "type": "zip",
                "url": "https://api.github.com/repos/symfony/polyfill-mbstring/zipball/5232de97ee3b75b0360528dae24e73db49566ab1",
                "reference": "5232de97ee3b75b0360528dae24e73db49566ab1",
                "shasum": ""
            },
            "require": {
                "php": ">=7.1"
            },
            "suggest": {
                "ext-mbstring": "For best performance"
            },
            "type": "library",
            "extra": {
                "branch-alias": {
                    "dev-main": "1.22-dev"
                },
                "thanks": {
                    "name": "symfony/polyfill",
                    "url": "https://github.com/symfony/polyfill"
                }
            },
            "autoload": {
                "psr-4": {
                    "Symfony\\Polyfill\\Mbstring\\": ""
                },
                "files": [
                    "bootstrap.php"
                ]
            },
            "notification-url": "https://packagist.org/downloads/",
            "license": [
                "MIT"
            ],
            "authors": [
                {
                    "name": "Nicolas Grekas",
                    "email": "p@tchwork.com"
                },
                {
                    "name": "Symfony Community",
                    "homepage": "https://symfony.com/contributors"
                }
            ],
            "description": "Symfony polyfill for the Mbstring extension",
            "homepage": "https://symfony.com",
            "keywords": [
                "compatibility",
                "mbstring",
                "polyfill",
                "portable",
                "shim"
            ],
            "funding": [
                {
                    "url": "https://symfony.com/sponsor",
                    "type": "custom"
                },
                {
                    "url": "https://github.com/fabpot",
                    "type": "github"
                },
                {
                    "url": "https://tidelift.com/funding/github/packagist/symfony/symfony",
                    "type": "tidelift"
                }
            ],
            "time": "2021-01-22T09:19:47+00:00"
        },
        {
            "name": "symfony/polyfill-php73",
            "version": "v1.22.1",
            "source": {
                "type": "git",
                "url": "https://github.com/symfony/polyfill-php73.git",
                "reference": "a678b42e92f86eca04b7fa4c0f6f19d097fb69e2"
            },
            "dist": {
                "type": "zip",
                "url": "https://api.github.com/repos/symfony/polyfill-php73/zipball/a678b42e92f86eca04b7fa4c0f6f19d097fb69e2",
                "reference": "a678b42e92f86eca04b7fa4c0f6f19d097fb69e2",
                "shasum": ""
            },
            "require": {
                "php": ">=7.1"
            },
            "type": "library",
            "extra": {
                "branch-alias": {
                    "dev-main": "1.22-dev"
                },
                "thanks": {
                    "name": "symfony/polyfill",
                    "url": "https://github.com/symfony/polyfill"
                }
            },
            "autoload": {
                "psr-4": {
                    "Symfony\\Polyfill\\Php73\\": ""
                },
                "files": [
                    "bootstrap.php"
                ],
                "classmap": [
                    "Resources/stubs"
                ]
            },
            "notification-url": "https://packagist.org/downloads/",
            "license": [
                "MIT"
            ],
            "authors": [
                {
                    "name": "Nicolas Grekas",
                    "email": "p@tchwork.com"
                },
                {
                    "name": "Symfony Community",
                    "homepage": "https://symfony.com/contributors"
                }
            ],
            "description": "Symfony polyfill backporting some PHP 7.3+ features to lower PHP versions",
            "homepage": "https://symfony.com",
            "keywords": [
                "compatibility",
                "polyfill",
                "portable",
                "shim"
            ],
            "funding": [
                {
                    "url": "https://symfony.com/sponsor",
                    "type": "custom"
                },
                {
                    "url": "https://github.com/fabpot",
                    "type": "github"
                },
                {
                    "url": "https://tidelift.com/funding/github/packagist/symfony/symfony",
                    "type": "tidelift"
                }
            ],
            "time": "2021-01-07T16:49:33+00:00"
        },
        {
            "name": "symfony/polyfill-php80",
            "version": "v1.22.1",
            "source": {
                "type": "git",
                "url": "https://github.com/symfony/polyfill-php80.git",
                "reference": "dc3063ba22c2a1fd2f45ed856374d79114998f91"
            },
            "dist": {
                "type": "zip",
                "url": "https://api.github.com/repos/symfony/polyfill-php80/zipball/dc3063ba22c2a1fd2f45ed856374d79114998f91",
                "reference": "dc3063ba22c2a1fd2f45ed856374d79114998f91",
                "shasum": ""
            },
            "require": {
                "php": ">=7.1"
            },
            "type": "library",
            "extra": {
                "branch-alias": {
                    "dev-main": "1.22-dev"
                },
                "thanks": {
                    "name": "symfony/polyfill",
                    "url": "https://github.com/symfony/polyfill"
                }
            },
            "autoload": {
                "psr-4": {
                    "Symfony\\Polyfill\\Php80\\": ""
                },
                "files": [
                    "bootstrap.php"
                ],
                "classmap": [
                    "Resources/stubs"
                ]
            },
            "notification-url": "https://packagist.org/downloads/",
            "license": [
                "MIT"
            ],
            "authors": [
                {
                    "name": "Ion Bazan",
                    "email": "ion.bazan@gmail.com"
                },
                {
                    "name": "Nicolas Grekas",
                    "email": "p@tchwork.com"
                },
                {
                    "name": "Symfony Community",
                    "homepage": "https://symfony.com/contributors"
                }
            ],
            "description": "Symfony polyfill backporting some PHP 8.0+ features to lower PHP versions",
            "homepage": "https://symfony.com",
            "keywords": [
                "compatibility",
                "polyfill",
                "portable",
                "shim"
            ],
            "funding": [
                {
                    "url": "https://symfony.com/sponsor",
                    "type": "custom"
                },
                {
                    "url": "https://github.com/fabpot",
                    "type": "github"
                },
                {
                    "url": "https://tidelift.com/funding/github/packagist/symfony/symfony",
                    "type": "tidelift"
                }
            ],
            "time": "2021-01-07T16:49:33+00:00"
        },
        {
            "name": "symfony/service-contracts",
            "version": "v2.2.0",
            "source": {
                "type": "git",
                "url": "https://github.com/symfony/service-contracts.git",
                "reference": "d15da7ba4957ffb8f1747218be9e1a121fd298a1"
            },
            "dist": {
                "type": "zip",
                "url": "https://api.github.com/repos/symfony/service-contracts/zipball/d15da7ba4957ffb8f1747218be9e1a121fd298a1",
                "reference": "d15da7ba4957ffb8f1747218be9e1a121fd298a1",
                "shasum": ""
            },
            "require": {
                "php": ">=7.2.5",
                "psr/container": "^1.0"
            },
            "suggest": {
                "symfony/service-implementation": ""
            },
            "type": "library",
            "extra": {
                "branch-alias": {
                    "dev-master": "2.2-dev"
                },
                "thanks": {
                    "name": "symfony/contracts",
                    "url": "https://github.com/symfony/contracts"
                }
            },
            "autoload": {
                "psr-4": {
                    "Symfony\\Contracts\\Service\\": ""
                }
            },
            "notification-url": "https://packagist.org/downloads/",
            "license": [
                "MIT"
            ],
            "authors": [
                {
                    "name": "Nicolas Grekas",
                    "email": "p@tchwork.com"
                },
                {
                    "name": "Symfony Community",
                    "homepage": "https://symfony.com/contributors"
                }
            ],
            "description": "Generic abstractions related to writing services",
            "homepage": "https://symfony.com",
            "keywords": [
                "abstractions",
                "contracts",
                "decoupling",
                "interfaces",
                "interoperability",
                "standards"
            ],
            "funding": [
                {
                    "url": "https://symfony.com/sponsor",
                    "type": "custom"
                },
                {
                    "url": "https://github.com/fabpot",
                    "type": "github"
                },
                {
                    "url": "https://tidelift.com/funding/github/packagist/symfony/symfony",
                    "type": "tidelift"
                }
            ],
            "time": "2020-09-07T11:33:47+00:00"
        },
        {
            "name": "symfony/string",
            "version": "v5.2.3",
            "source": {
                "type": "git",
                "url": "https://github.com/symfony/string.git",
                "reference": "c95468897f408dd0aca2ff582074423dd0455122"
            },
            "dist": {
                "type": "zip",
                "url": "https://api.github.com/repos/symfony/string/zipball/c95468897f408dd0aca2ff582074423dd0455122",
                "reference": "c95468897f408dd0aca2ff582074423dd0455122",
                "shasum": ""
            },
            "require": {
                "php": ">=7.2.5",
                "symfony/polyfill-ctype": "~1.8",
                "symfony/polyfill-intl-grapheme": "~1.0",
                "symfony/polyfill-intl-normalizer": "~1.0",
                "symfony/polyfill-mbstring": "~1.0",
                "symfony/polyfill-php80": "~1.15"
            },
            "require-dev": {
                "symfony/error-handler": "^4.4|^5.0",
                "symfony/http-client": "^4.4|^5.0",
                "symfony/translation-contracts": "^1.1|^2",
                "symfony/var-exporter": "^4.4|^5.0"
            },
            "type": "library",
            "autoload": {
                "psr-4": {
                    "Symfony\\Component\\String\\": ""
                },
                "files": [
                    "Resources/functions.php"
                ],
                "exclude-from-classmap": [
                    "/Tests/"
                ]
            },
            "notification-url": "https://packagist.org/downloads/",
            "license": [
                "MIT"
            ],
            "authors": [
                {
                    "name": "Nicolas Grekas",
                    "email": "p@tchwork.com"
                },
                {
                    "name": "Symfony Community",
                    "homepage": "https://symfony.com/contributors"
                }
            ],
            "description": "Provides an object-oriented API to strings and deals with bytes, UTF-8 code points and grapheme clusters in a unified way",
            "homepage": "https://symfony.com",
            "keywords": [
                "grapheme",
                "i18n",
                "string",
                "unicode",
                "utf-8",
                "utf8"
            ],
            "funding": [
                {
                    "url": "https://symfony.com/sponsor",
                    "type": "custom"
                },
                {
                    "url": "https://github.com/fabpot",
                    "type": "github"
                },
                {
                    "url": "https://tidelift.com/funding/github/packagist/symfony/symfony",
                    "type": "tidelift"
                }
            ],
            "time": "2021-01-25T15:14:59+00:00"
        }
    ],
    "packages-dev": [
        {
            "name": "christophwurst/nextcloud",
            "version": "v20.0.7",
            "source": {
                "type": "git",
                "url": "https://github.com/ChristophWurst/nextcloud_composer.git",
                "reference": "114c6598743dc4caa21c84eafadedf3f6730cdab"
            },
            "dist": {
                "type": "zip",
                "url": "https://api.github.com/repos/ChristophWurst/nextcloud_composer/zipball/114c6598743dc4caa21c84eafadedf3f6730cdab",
                "reference": "114c6598743dc4caa21c84eafadedf3f6730cdab",
                "shasum": ""
            },
            "require": {
                "php": "^7.2"
            },
            "type": "library",
            "extra": {
                "branch-alias": {
                    "dev-master": "20.0.0-dev"
                }
            },
            "notification-url": "https://packagist.org/downloads/",
            "license": [
                "AGPL-3.0-or-later"
            ],
            "authors": [
                {
                    "name": "Christoph Wurst",
                    "email": "christoph@winzerhof-wurst.at"
                }
            ],
            "description": "Composer package containing Nextcloud's public API (classes, interfaces)",
            "time": "2021-02-03T07:58:35+00:00"
        },
        {
            "name": "christophwurst/nextcloud_testing",
            "version": "v0.12.4",
            "source": {
                "type": "git",
                "url": "https://github.com/ChristophWurst/nextcloud_testing.git",
                "reference": "9c189b01dbcc3508108f08c417de6aaea7005fb0"
            },
            "dist": {
                "type": "zip",
                "url": "https://api.github.com/repos/ChristophWurst/nextcloud_testing/zipball/9c189b01dbcc3508108f08c417de6aaea7005fb0",
                "reference": "9c189b01dbcc3508108f08c417de6aaea7005fb0",
                "shasum": ""
            },
            "require": {
                "php": "^7.2|^8.0",
                "php-webdriver/webdriver": "^1.9",
                "phpunit/phpunit": "^8.0|^9.0"
            },
            "require-dev": {
                "christophwurst/nextcloud": "^17.0"
            },
            "type": "library",
            "autoload": {
                "psr-4": {
                    "ChristophWurst\\Nextcloud\\Testing\\": "/"
                }
            },
            "notification-url": "https://packagist.org/downloads/",
            "license": [
                "MIT"
            ],
            "authors": [
                {
                    "name": "Christoph Wurst",
                    "email": "christoph@winzerhof-wurst.at"
                }
            ],
            "description": "Simple and fast unit and integration testing framework for Nextcloud, based on PHPUnit",
            "time": "2021-02-18T08:41:09+00:00"
        },
        {
            "name": "composer/package-versions-deprecated",
            "version": "1.11.99.1",
            "source": {
                "type": "git",
                "url": "https://github.com/composer/package-versions-deprecated.git",
                "reference": "7413f0b55a051e89485c5cb9f765fe24bb02a7b6"
            },
            "dist": {
                "type": "zip",
                "url": "https://api.github.com/repos/composer/package-versions-deprecated/zipball/7413f0b55a051e89485c5cb9f765fe24bb02a7b6",
                "reference": "7413f0b55a051e89485c5cb9f765fe24bb02a7b6",
                "shasum": ""
            },
            "require": {
                "composer-plugin-api": "^1.1.0 || ^2.0",
                "php": "^7 || ^8"
            },
            "replace": {
                "ocramius/package-versions": "1.11.99"
            },
            "require-dev": {
                "composer/composer": "^1.9.3 || ^2.0@dev",
                "ext-zip": "^1.13",
                "phpunit/phpunit": "^6.5 || ^7"
            },
            "type": "composer-plugin",
            "extra": {
                "class": "PackageVersions\\Installer",
                "branch-alias": {
                    "dev-master": "1.x-dev"
                }
            },
            "autoload": {
                "psr-4": {
                    "PackageVersions\\": "src/PackageVersions"
                }
            },
            "notification-url": "https://packagist.org/downloads/",
            "license": [
                "MIT"
            ],
            "authors": [
                {
                    "name": "Marco Pivetta",
                    "email": "ocramius@gmail.com"
                },
                {
                    "name": "Jordi Boggiano",
                    "email": "j.boggiano@seld.be"
                }
            ],
            "description": "Composer plugin that provides efficient querying for installed package versions (no runtime IO)",
            "funding": [
                {
                    "url": "https://packagist.com",
                    "type": "custom"
                },
                {
                    "url": "https://github.com/composer",
                    "type": "github"
                },
                {
                    "url": "https://tidelift.com/funding/github/packagist/composer/composer",
                    "type": "tidelift"
                }
            ],
            "time": "2020-11-11T10:22:58+00:00"
        },
        {
            "name": "composer/semver",
            "version": "3.2.4",
            "source": {
                "type": "git",
                "url": "https://github.com/composer/semver.git",
                "reference": "a02fdf930a3c1c3ed3a49b5f63859c0c20e10464"
            },
            "dist": {
                "type": "zip",
                "url": "https://api.github.com/repos/composer/semver/zipball/a02fdf930a3c1c3ed3a49b5f63859c0c20e10464",
                "reference": "a02fdf930a3c1c3ed3a49b5f63859c0c20e10464",
                "shasum": ""
            },
            "require": {
                "php": "^5.3.2 || ^7.0 || ^8.0"
            },
            "require-dev": {
                "phpstan/phpstan": "^0.12.54",
                "symfony/phpunit-bridge": "^4.2 || ^5"
            },
            "type": "library",
            "extra": {
                "branch-alias": {
                    "dev-main": "3.x-dev"
                }
            },
            "autoload": {
                "psr-4": {
                    "Composer\\Semver\\": "src"
                }
            },
            "notification-url": "https://packagist.org/downloads/",
            "license": [
                "MIT"
            ],
            "authors": [
                {
                    "name": "Nils Adermann",
                    "email": "naderman@naderman.de",
                    "homepage": "http://www.naderman.de"
                },
                {
                    "name": "Jordi Boggiano",
                    "email": "j.boggiano@seld.be",
                    "homepage": "http://seld.be"
                },
                {
                    "name": "Rob Bast",
                    "email": "rob.bast@gmail.com",
                    "homepage": "http://robbast.nl"
                }
            ],
            "description": "Semver library that offers utilities, version constraint parsing and validation.",
            "keywords": [
                "semantic",
                "semver",
                "validation",
                "versioning"
            ],
            "funding": [
                {
                    "url": "https://packagist.com",
                    "type": "custom"
                },
                {
                    "url": "https://github.com/composer",
                    "type": "github"
                },
                {
                    "url": "https://tidelift.com/funding/github/packagist/composer/composer",
                    "type": "tidelift"
                }
            ],
            "time": "2020-11-13T08:59:24+00:00"
        },
        {
            "name": "composer/xdebug-handler",
            "version": "1.4.5",
            "source": {
                "type": "git",
                "url": "https://github.com/composer/xdebug-handler.git",
                "reference": "f28d44c286812c714741478d968104c5e604a1d4"
            },
            "dist": {
                "type": "zip",
                "url": "https://api.github.com/repos/composer/xdebug-handler/zipball/f28d44c286812c714741478d968104c5e604a1d4",
                "reference": "f28d44c286812c714741478d968104c5e604a1d4",
                "shasum": ""
            },
            "require": {
                "php": "^5.3.2 || ^7.0 || ^8.0",
                "psr/log": "^1.0"
            },
            "require-dev": {
                "phpunit/phpunit": "^4.8.35 || ^5.7 || 6.5 - 8"
            },
            "type": "library",
            "autoload": {
                "psr-4": {
                    "Composer\\XdebugHandler\\": "src"
                }
            },
            "notification-url": "https://packagist.org/downloads/",
            "license": [
                "MIT"
            ],
            "authors": [
                {
                    "name": "John Stevenson",
                    "email": "john-stevenson@blueyonder.co.uk"
                }
            ],
            "description": "Restarts a process without Xdebug.",
            "keywords": [
                "Xdebug",
                "performance"
            ],
            "funding": [
                {
                    "url": "https://packagist.com",
                    "type": "custom"
                },
                {
                    "url": "https://github.com/composer",
                    "type": "github"
                },
                {
                    "url": "https://tidelift.com/funding/github/packagist/composer/composer",
                    "type": "tidelift"
                }
            ],
            "time": "2020-11-13T08:04:11+00:00"
        },
        {
            "name": "dnoegel/php-xdg-base-dir",
            "version": "v0.1.1",
            "source": {
                "type": "git",
                "url": "https://github.com/dnoegel/php-xdg-base-dir.git",
                "reference": "8f8a6e48c5ecb0f991c2fdcf5f154a47d85f9ffd"
            },
            "dist": {
                "type": "zip",
                "url": "https://api.github.com/repos/dnoegel/php-xdg-base-dir/zipball/8f8a6e48c5ecb0f991c2fdcf5f154a47d85f9ffd",
                "reference": "8f8a6e48c5ecb0f991c2fdcf5f154a47d85f9ffd",
                "shasum": ""
            },
            "require": {
                "php": ">=5.3.2"
            },
            "require-dev": {
                "phpunit/phpunit": "~7.0|~6.0|~5.0|~4.8.35"
            },
            "type": "library",
            "autoload": {
                "psr-4": {
                    "XdgBaseDir\\": "src/"
                }
            },
            "notification-url": "https://packagist.org/downloads/",
            "license": [
                "MIT"
            ],
            "description": "implementation of xdg base directory specification for php",
            "time": "2019-12-04T15:06:13+00:00"
        },
        {
            "name": "doctrine/annotations",
            "version": "1.11.1",
            "source": {
                "type": "git",
                "url": "https://github.com/doctrine/annotations.git",
                "reference": "ce77a7ba1770462cd705a91a151b6c3746f9c6ad"
            },
            "dist": {
                "type": "zip",
                "url": "https://api.github.com/repos/doctrine/annotations/zipball/ce77a7ba1770462cd705a91a151b6c3746f9c6ad",
                "reference": "ce77a7ba1770462cd705a91a151b6c3746f9c6ad",
                "shasum": ""
            },
            "require": {
                "doctrine/lexer": "1.*",
                "ext-tokenizer": "*",
                "php": "^7.1 || ^8.0"
            },
            "require-dev": {
                "doctrine/cache": "1.*",
                "doctrine/coding-standard": "^6.0 || ^8.1",
                "phpstan/phpstan": "^0.12.20",
                "phpunit/phpunit": "^7.5 || ^9.1.5"
            },
            "type": "library",
            "extra": {
                "branch-alias": {
                    "dev-master": "1.11.x-dev"
                }
            },
            "autoload": {
                "psr-4": {
                    "Doctrine\\Common\\Annotations\\": "lib/Doctrine/Common/Annotations"
                }
            },
            "notification-url": "https://packagist.org/downloads/",
            "license": [
                "MIT"
            ],
            "authors": [
                {
                    "name": "Guilherme Blanco",
                    "email": "guilhermeblanco@gmail.com"
                },
                {
                    "name": "Roman Borschel",
                    "email": "roman@code-factory.org"
                },
                {
                    "name": "Benjamin Eberlei",
                    "email": "kontakt@beberlei.de"
                },
                {
                    "name": "Jonathan Wage",
                    "email": "jonwage@gmail.com"
                },
                {
                    "name": "Johannes Schmitt",
                    "email": "schmittjoh@gmail.com"
                }
            ],
            "description": "Docblock Annotations Parser",
            "homepage": "https://www.doctrine-project.org/projects/annotations.html",
            "keywords": [
                "annotations",
                "docblock",
                "parser"
            ],
            "time": "2020-10-26T10:28:16+00:00"
        },
        {
            "name": "doctrine/instantiator",
            "version": "1.4.0",
            "source": {
                "type": "git",
                "url": "https://github.com/doctrine/instantiator.git",
                "reference": "d56bf6102915de5702778fe20f2de3b2fe570b5b"
            },
            "dist": {
                "type": "zip",
                "url": "https://api.github.com/repos/doctrine/instantiator/zipball/d56bf6102915de5702778fe20f2de3b2fe570b5b",
                "reference": "d56bf6102915de5702778fe20f2de3b2fe570b5b",
                "shasum": ""
            },
            "require": {
                "php": "^7.1 || ^8.0"
            },
            "require-dev": {
                "doctrine/coding-standard": "^8.0",
                "ext-pdo": "*",
                "ext-phar": "*",
                "phpbench/phpbench": "^0.13 || 1.0.0-alpha2",
                "phpstan/phpstan": "^0.12",
                "phpstan/phpstan-phpunit": "^0.12",
                "phpunit/phpunit": "^7.0 || ^8.0 || ^9.0"
            },
            "type": "library",
            "autoload": {
                "psr-4": {
                    "Doctrine\\Instantiator\\": "src/Doctrine/Instantiator/"
                }
            },
            "notification-url": "https://packagist.org/downloads/",
            "license": [
                "MIT"
            ],
            "authors": [
                {
                    "name": "Marco Pivetta",
                    "email": "ocramius@gmail.com",
                    "homepage": "https://ocramius.github.io/"
                }
            ],
            "description": "A small, lightweight utility to instantiate objects in PHP without invoking their constructors",
            "homepage": "https://www.doctrine-project.org/projects/instantiator.html",
            "keywords": [
                "constructor",
                "instantiate"
            ],
            "funding": [
                {
                    "url": "https://www.doctrine-project.org/sponsorship.html",
                    "type": "custom"
                },
                {
                    "url": "https://www.patreon.com/phpdoctrine",
                    "type": "patreon"
                },
                {
                    "url": "https://tidelift.com/funding/github/packagist/doctrine%2Finstantiator",
                    "type": "tidelift"
                }
            ],
            "time": "2020-11-10T18:47:58+00:00"
        },
        {
            "name": "doctrine/lexer",
            "version": "1.2.1",
            "source": {
                "type": "git",
                "url": "https://github.com/doctrine/lexer.git",
                "reference": "e864bbf5904cb8f5bb334f99209b48018522f042"
            },
            "dist": {
                "type": "zip",
                "url": "https://api.github.com/repos/doctrine/lexer/zipball/e864bbf5904cb8f5bb334f99209b48018522f042",
                "reference": "e864bbf5904cb8f5bb334f99209b48018522f042",
                "shasum": ""
            },
            "require": {
                "php": "^7.2 || ^8.0"
            },
            "require-dev": {
                "doctrine/coding-standard": "^6.0",
                "phpstan/phpstan": "^0.11.8",
                "phpunit/phpunit": "^8.2"
            },
            "type": "library",
            "extra": {
                "branch-alias": {
                    "dev-master": "1.2.x-dev"
                }
            },
            "autoload": {
                "psr-4": {
                    "Doctrine\\Common\\Lexer\\": "lib/Doctrine/Common/Lexer"
                }
            },
            "notification-url": "https://packagist.org/downloads/",
            "license": [
                "MIT"
            ],
            "authors": [
                {
                    "name": "Guilherme Blanco",
                    "email": "guilhermeblanco@gmail.com"
                },
                {
                    "name": "Roman Borschel",
                    "email": "roman@code-factory.org"
                },
                {
                    "name": "Johannes Schmitt",
                    "email": "schmittjoh@gmail.com"
                }
            ],
            "description": "PHP Doctrine Lexer parser library that can be used in Top-Down, Recursive Descent Parsers.",
            "homepage": "https://www.doctrine-project.org/projects/lexer.html",
            "keywords": [
                "annotations",
                "docblock",
                "lexer",
                "parser",
                "php"
            ],
            "funding": [
                {
                    "url": "https://www.doctrine-project.org/sponsorship.html",
                    "type": "custom"
                },
                {
                    "url": "https://www.patreon.com/phpdoctrine",
                    "type": "patreon"
                },
                {
                    "url": "https://tidelift.com/funding/github/packagist/doctrine%2Flexer",
                    "type": "tidelift"
                }
            ],
            "time": "2020-05-25T17:44:05+00:00"
        },
        {
            "name": "felixfbecker/advanced-json-rpc",
            "version": "v3.2.0",
            "source": {
                "type": "git",
                "url": "https://github.com/felixfbecker/php-advanced-json-rpc.git",
                "reference": "06f0b06043c7438959dbdeed8bb3f699a19be22e"
            },
            "dist": {
                "type": "zip",
                "url": "https://api.github.com/repos/felixfbecker/php-advanced-json-rpc/zipball/06f0b06043c7438959dbdeed8bb3f699a19be22e",
                "reference": "06f0b06043c7438959dbdeed8bb3f699a19be22e",
                "shasum": ""
            },
            "require": {
                "netresearch/jsonmapper": "^1.0 || ^2.0",
                "php": "^7.1 || ^8.0",
                "phpdocumentor/reflection-docblock": "^4.3.4 || ^5.0.0"
            },
            "require-dev": {
                "phpunit/phpunit": "^7.0 || ^8.0"
            },
            "type": "library",
            "autoload": {
                "psr-4": {
                    "AdvancedJsonRpc\\": "lib/"
                }
            },
            "notification-url": "https://packagist.org/downloads/",
            "license": [
                "ISC"
            ],
            "authors": [
                {
                    "name": "Felix Becker",
                    "email": "felix.b@outlook.com"
                }
            ],
            "description": "A more advanced JSONRPC implementation",
            "time": "2021-01-10T17:48:47+00:00"
        },
        {
            "name": "felixfbecker/language-server-protocol",
            "version": "1.5.1",
            "source": {
                "type": "git",
                "url": "https://github.com/felixfbecker/php-language-server-protocol.git",
                "reference": "9d846d1f5cf101deee7a61c8ba7caa0a975cd730"
            },
            "dist": {
                "type": "zip",
                "url": "https://api.github.com/repos/felixfbecker/php-language-server-protocol/zipball/9d846d1f5cf101deee7a61c8ba7caa0a975cd730",
                "reference": "9d846d1f5cf101deee7a61c8ba7caa0a975cd730",
                "shasum": ""
            },
            "require": {
                "php": ">=7.1"
            },
            "require-dev": {
                "phpstan/phpstan": "*",
                "squizlabs/php_codesniffer": "^3.1",
                "vimeo/psalm": "^4.0"
            },
            "type": "library",
            "extra": {
                "branch-alias": {
                    "dev-master": "1.x-dev"
                }
            },
            "autoload": {
                "psr-4": {
                    "LanguageServerProtocol\\": "src/"
                }
            },
            "notification-url": "https://packagist.org/downloads/",
            "license": [
                "ISC"
            ],
            "authors": [
                {
                    "name": "Felix Becker",
                    "email": "felix.b@outlook.com"
                }
            ],
            "description": "PHP classes for the Language Server Protocol",
            "keywords": [
                "language",
                "microsoft",
                "php",
                "server"
            ],
            "time": "2021-02-22T14:02:09+00:00"
        },
        {
            "name": "friendsofphp/php-cs-fixer",
            "version": "v2.18.2",
            "source": {
                "type": "git",
                "url": "https://github.com/FriendsOfPHP/PHP-CS-Fixer.git",
                "reference": "18f8c9d184ba777380794a389fabc179896ba913"
            },
            "dist": {
                "type": "zip",
                "url": "https://api.github.com/repos/FriendsOfPHP/PHP-CS-Fixer/zipball/18f8c9d184ba777380794a389fabc179896ba913",
                "reference": "18f8c9d184ba777380794a389fabc179896ba913",
                "shasum": ""
            },
            "require": {
                "composer/semver": "^1.4 || ^2.0 || ^3.0",
                "composer/xdebug-handler": "^1.2",
                "doctrine/annotations": "^1.2",
                "ext-json": "*",
                "ext-tokenizer": "*",
                "php": "^5.6 || ^7.0 || ^8.0",
                "php-cs-fixer/diff": "^1.3",
                "symfony/console": "^3.4.43 || ^4.1.6 || ^5.0",
                "symfony/event-dispatcher": "^3.0 || ^4.0 || ^5.0",
                "symfony/filesystem": "^3.0 || ^4.0 || ^5.0",
                "symfony/finder": "^3.0 || ^4.0 || ^5.0",
                "symfony/options-resolver": "^3.0 || ^4.0 || ^5.0",
                "symfony/polyfill-php70": "^1.0",
                "symfony/polyfill-php72": "^1.4",
                "symfony/process": "^3.0 || ^4.0 || ^5.0",
                "symfony/stopwatch": "^3.0 || ^4.0 || ^5.0"
            },
            "require-dev": {
                "justinrainbow/json-schema": "^5.0",
                "keradus/cli-executor": "^1.4",
                "mikey179/vfsstream": "^1.6",
                "php-coveralls/php-coveralls": "^2.4.2",
                "php-cs-fixer/accessible-object": "^1.0",
                "php-cs-fixer/phpunit-constraint-isidenticalstring": "^1.2",
                "php-cs-fixer/phpunit-constraint-xmlmatchesxsd": "^1.2.1",
                "phpspec/prophecy-phpunit": "^1.1 || ^2.0",
                "phpunit/phpunit": "^5.7.27 || ^6.5.14 || ^7.5.20 || ^8.5.13 || ^9.5",
                "phpunitgoodpractices/polyfill": "^1.5",
                "phpunitgoodpractices/traits": "^1.9.1",
                "sanmai/phpunit-legacy-adapter": "^6.4 || ^8.2.1",
                "symfony/phpunit-bridge": "^5.2.1",
                "symfony/yaml": "^3.0 || ^4.0 || ^5.0"
            },
            "suggest": {
                "ext-dom": "For handling output formats in XML",
                "ext-mbstring": "For handling non-UTF8 characters.",
                "php-cs-fixer/phpunit-constraint-isidenticalstring": "For IsIdenticalString constraint.",
                "php-cs-fixer/phpunit-constraint-xmlmatchesxsd": "For XmlMatchesXsd constraint.",
                "symfony/polyfill-mbstring": "When enabling `ext-mbstring` is not possible."
            },
            "bin": [
                "php-cs-fixer"
            ],
            "type": "application",
            "autoload": {
                "psr-4": {
                    "PhpCsFixer\\": "src/"
                },
                "classmap": [
                    "tests/Test/AbstractFixerTestCase.php",
                    "tests/Test/AbstractIntegrationCaseFactory.php",
                    "tests/Test/AbstractIntegrationTestCase.php",
                    "tests/Test/Assert/AssertTokensTrait.php",
                    "tests/Test/IntegrationCase.php",
                    "tests/Test/IntegrationCaseFactory.php",
                    "tests/Test/IntegrationCaseFactoryInterface.php",
                    "tests/Test/InternalIntegrationCaseFactory.php",
                    "tests/Test/IsIdenticalConstraint.php",
                    "tests/TestCase.php"
                ]
            },
            "notification-url": "https://packagist.org/downloads/",
            "license": [
                "MIT"
            ],
            "authors": [
                {
                    "name": "Fabien Potencier",
                    "email": "fabien@symfony.com"
                },
                {
                    "name": "Dariusz Rumiński",
                    "email": "dariusz.ruminski@gmail.com"
                }
            ],
            "description": "A tool to automatically fix PHP code style",
            "funding": [
                {
                    "url": "https://github.com/keradus",
                    "type": "github"
                }
            ],
            "time": "2021-01-26T00:22:21+00:00"
        },
        {
            "name": "microsoft/tolerant-php-parser",
            "version": "v0.0.23",
            "source": {
                "type": "git",
                "url": "https://github.com/microsoft/tolerant-php-parser.git",
                "reference": "1d76657e3271754515ace52501d3e427eca42ad0"
            },
            "dist": {
                "type": "zip",
                "url": "https://api.github.com/repos/microsoft/tolerant-php-parser/zipball/1d76657e3271754515ace52501d3e427eca42ad0",
                "reference": "1d76657e3271754515ace52501d3e427eca42ad0",
                "shasum": ""
            },
            "require": {
                "php": ">=7.0"
            },
            "require-dev": {
                "phpunit/phpunit": "^6.4"
            },
            "type": "library",
            "autoload": {
                "psr-4": {
                    "Microsoft\\PhpParser\\": [
                        "src/"
                    ]
                }
            },
            "notification-url": "https://packagist.org/downloads/",
            "license": [
                "MIT"
            ],
            "authors": [
                {
                    "name": "Rob Lourens",
                    "email": "roblou@microsoft.com"
                }
            ],
            "description": "Tolerant PHP-to-AST parser designed for IDE usage scenarios",
            "time": "2020-09-13T17:29:12+00:00"
        },
        {
            "name": "myclabs/deep-copy",
            "version": "1.10.2",
            "source": {
                "type": "git",
                "url": "https://github.com/myclabs/DeepCopy.git",
                "reference": "776f831124e9c62e1a2c601ecc52e776d8bb7220"
            },
            "dist": {
                "type": "zip",
                "url": "https://api.github.com/repos/myclabs/DeepCopy/zipball/776f831124e9c62e1a2c601ecc52e776d8bb7220",
                "reference": "776f831124e9c62e1a2c601ecc52e776d8bb7220",
                "shasum": ""
            },
            "require": {
                "php": "^7.1 || ^8.0"
            },
            "replace": {
                "myclabs/deep-copy": "self.version"
            },
            "require-dev": {
                "doctrine/collections": "^1.0",
                "doctrine/common": "^2.6",
                "phpunit/phpunit": "^7.1"
            },
            "type": "library",
            "autoload": {
                "psr-4": {
                    "DeepCopy\\": "src/DeepCopy/"
                },
                "files": [
                    "src/DeepCopy/deep_copy.php"
                ]
            },
            "notification-url": "https://packagist.org/downloads/",
            "license": [
                "MIT"
            ],
            "description": "Create deep copies (clones) of your objects",
            "keywords": [
                "clone",
                "copy",
                "duplicate",
                "object",
                "object graph"
            ],
            "funding": [
                {
                    "url": "https://tidelift.com/funding/github/packagist/myclabs/deep-copy",
                    "type": "tidelift"
                }
            ],
            "time": "2020-11-13T09:40:50+00:00"
        },
        {
            "name": "netresearch/jsonmapper",
            "version": "v2.1.0",
            "source": {
                "type": "git",
                "url": "https://github.com/cweiske/jsonmapper.git",
                "reference": "e0f1e33a71587aca81be5cffbb9746510e1fe04e"
            },
            "dist": {
                "type": "zip",
                "url": "https://api.github.com/repos/cweiske/jsonmapper/zipball/e0f1e33a71587aca81be5cffbb9746510e1fe04e",
                "reference": "e0f1e33a71587aca81be5cffbb9746510e1fe04e",
                "shasum": ""
            },
            "require": {
                "ext-json": "*",
                "ext-pcre": "*",
                "ext-reflection": "*",
                "ext-spl": "*",
                "php": ">=5.6"
            },
            "require-dev": {
                "phpunit/phpunit": "~4.8.35 || ~5.7 || ~6.4 || ~7.0",
                "squizlabs/php_codesniffer": "~3.5"
            },
            "type": "library",
            "autoload": {
                "psr-0": {
                    "JsonMapper": "src/"
                }
            },
            "notification-url": "https://packagist.org/downloads/",
            "license": [
                "OSL-3.0"
            ],
            "authors": [
                {
                    "name": "Christian Weiske",
                    "email": "cweiske@cweiske.de",
                    "homepage": "http://github.com/cweiske/jsonmapper/",
                    "role": "Developer"
                }
            ],
            "description": "Map nested JSON structures onto PHP classes",
            "time": "2020-04-16T18:48:43+00:00"
        },
        {
            "name": "nextcloud/coding-standard",
            "version": "v0.5.0",
            "source": {
                "type": "git",
                "url": "https://github.com/nextcloud/coding-standard.git",
                "reference": "742ed895ae76c10daf95e08488cfb3f554199f40"
            },
            "dist": {
                "type": "zip",
                "url": "https://api.github.com/repos/nextcloud/coding-standard/zipball/742ed895ae76c10daf95e08488cfb3f554199f40",
                "reference": "742ed895ae76c10daf95e08488cfb3f554199f40",
                "shasum": ""
            },
            "require": {
                "friendsofphp/php-cs-fixer": "^2.17",
                "php": "^7.2|^8.0"
            },
            "type": "library",
            "autoload": {
                "psr-4": {
                    "Nextcloud\\CodingStandard\\": "src"
                }
            },
            "notification-url": "https://packagist.org/downloads/",
            "license": [
                "MIT"
            ],
            "authors": [
                {
                    "name": "Christoph Wurst",
                    "email": "christoph@winzerhof-wurst.at"
                }
            ],
            "description": "Nextcloud coding standards for the php cs fixer",
            "time": "2021-01-11T14:15:58+00:00"
        },
        {
            "name": "nikic/php-parser",
            "version": "v4.10.4",
            "source": {
                "type": "git",
                "url": "https://github.com/nikic/PHP-Parser.git",
                "reference": "c6d052fc58cb876152f89f532b95a8d7907e7f0e"
            },
            "dist": {
                "type": "zip",
                "url": "https://api.github.com/repos/nikic/PHP-Parser/zipball/c6d052fc58cb876152f89f532b95a8d7907e7f0e",
                "reference": "c6d052fc58cb876152f89f532b95a8d7907e7f0e",
                "shasum": ""
            },
            "require": {
                "ext-tokenizer": "*",
                "php": ">=7.0"
            },
            "require-dev": {
                "ircmaxell/php-yacc": "^0.0.7",
                "phpunit/phpunit": "^6.5 || ^7.0 || ^8.0 || ^9.0"
            },
            "bin": [
                "bin/php-parse"
            ],
            "type": "library",
            "extra": {
                "branch-alias": {
                    "dev-master": "4.9-dev"
                }
            },
            "autoload": {
                "psr-4": {
                    "PhpParser\\": "lib/PhpParser"
                }
            },
            "notification-url": "https://packagist.org/downloads/",
            "license": [
                "BSD-3-Clause"
            ],
            "authors": [
                {
                    "name": "Nikita Popov"
                }
            ],
            "description": "A PHP parser written in PHP",
            "keywords": [
                "parser",
                "php"
            ],
            "time": "2020-12-20T10:01:03+00:00"
        },
        {
            "name": "openlss/lib-array2xml",
            "version": "1.0.0",
            "source": {
                "type": "git",
                "url": "https://github.com/nullivex/lib-array2xml.git",
                "reference": "a91f18a8dfc69ffabe5f9b068bc39bb202c81d90"
            },
            "dist": {
                "type": "zip",
                "url": "https://api.github.com/repos/nullivex/lib-array2xml/zipball/a91f18a8dfc69ffabe5f9b068bc39bb202c81d90",
                "reference": "a91f18a8dfc69ffabe5f9b068bc39bb202c81d90",
                "shasum": ""
            },
            "require": {
                "php": ">=5.3.2"
            },
            "type": "library",
            "autoload": {
                "psr-0": {
                    "LSS": ""
                }
            },
            "notification-url": "https://packagist.org/downloads/",
            "license": [
                "Apache-2.0"
            ],
            "authors": [
                {
                    "name": "Bryan Tong",
                    "email": "bryan@nullivex.com",
                    "homepage": "https://www.nullivex.com"
                },
                {
                    "name": "Tony Butler",
                    "email": "spudz76@gmail.com",
                    "homepage": "https://www.nullivex.com"
                }
            ],
            "description": "Array2XML conversion library credit to lalit.org",
            "homepage": "https://www.nullivex.com",
            "keywords": [
                "array",
                "array conversion",
                "xml",
                "xml conversion"
            ],
            "time": "2019-03-29T20:06:56+00:00"
        },
        {
            "name": "phan/phan",
            "version": "4.0.3",
            "source": {
                "type": "git",
                "url": "https://github.com/phan/phan.git",
                "reference": "95171b8a89ff2433e7ebc27d8a133743f7d78d3b"
            },
            "dist": {
                "type": "zip",
                "url": "https://api.github.com/repos/phan/phan/zipball/95171b8a89ff2433e7ebc27d8a133743f7d78d3b",
                "reference": "95171b8a89ff2433e7ebc27d8a133743f7d78d3b",
                "shasum": ""
            },
            "require": {
                "composer/semver": "^1.4|^2.0|^3.0",
                "composer/xdebug-handler": "^1.3.2",
                "ext-filter": "*",
                "ext-json": "*",
                "ext-tokenizer": "*",
                "felixfbecker/advanced-json-rpc": "^3.0.4",
                "microsoft/tolerant-php-parser": "0.0.23",
                "netresearch/jsonmapper": "^1.6.0|^2.0|^3.0",
                "php": "^7.2.0|^8.0.0",
                "sabre/event": "^5.0.3",
                "symfony/console": "^3.2|^4.0|^5.0",
                "symfony/polyfill-mbstring": "^1.11.0",
                "symfony/polyfill-php80": "^1.20.0"
            },
            "require-dev": {
                "phpunit/phpunit": "^8.5.0"
            },
            "suggest": {
                "ext-ast": "Needed for parsing ASTs (unless --use-fallback-parser is used). 1.0.1+ is needed, 1.0.10+ is recommended.",
                "ext-iconv": "Either iconv or mbstring is needed to ensure issue messages are valid utf-8",
                "ext-igbinary": "Improves performance of polyfill when ext-ast is unavailable",
                "ext-mbstring": "Either iconv or mbstring is needed to ensure issue messages are valid utf-8",
                "ext-tokenizer": "Needed for fallback/polyfill parser support and file/line-based suppressions."
            },
            "bin": [
                "phan",
                "phan_client",
                "tocheckstyle"
            ],
            "type": "project",
            "autoload": {
                "psr-4": {
                    "Phan\\": "src/Phan"
                }
            },
            "notification-url": "https://packagist.org/downloads/",
            "license": [
                "MIT"
            ],
            "authors": [
                {
                    "name": "Tyson Andre"
                },
                {
                    "name": "Rasmus Lerdorf"
                },
                {
                    "name": "Andrew S. Morrison"
                }
            ],
            "description": "A static analyzer for PHP",
            "keywords": [
                "analyzer",
                "php",
                "static"
            ],
            "time": "2021-01-30T00:08:54+00:00"
        },
        {
            "name": "phar-io/manifest",
            "version": "2.0.1",
            "source": {
                "type": "git",
                "url": "https://github.com/phar-io/manifest.git",
                "reference": "85265efd3af7ba3ca4b2a2c34dbfc5788dd29133"
            },
            "dist": {
                "type": "zip",
                "url": "https://api.github.com/repos/phar-io/manifest/zipball/85265efd3af7ba3ca4b2a2c34dbfc5788dd29133",
                "reference": "85265efd3af7ba3ca4b2a2c34dbfc5788dd29133",
                "shasum": ""
            },
            "require": {
                "ext-dom": "*",
                "ext-phar": "*",
                "ext-xmlwriter": "*",
                "phar-io/version": "^3.0.1",
                "php": "^7.2 || ^8.0"
            },
            "type": "library",
            "extra": {
                "branch-alias": {
                    "dev-master": "2.0.x-dev"
                }
            },
            "autoload": {
                "classmap": [
                    "src/"
                ]
            },
            "notification-url": "https://packagist.org/downloads/",
            "license": [
                "BSD-3-Clause"
            ],
            "authors": [
                {
                    "name": "Arne Blankerts",
                    "email": "arne@blankerts.de",
                    "role": "Developer"
                },
                {
                    "name": "Sebastian Heuer",
                    "email": "sebastian@phpeople.de",
                    "role": "Developer"
                },
                {
                    "name": "Sebastian Bergmann",
                    "email": "sebastian@phpunit.de",
                    "role": "Developer"
                }
            ],
            "description": "Component for reading phar.io manifest information from a PHP Archive (PHAR)",
            "time": "2020-06-27T14:33:11+00:00"
        },
        {
            "name": "phar-io/version",
            "version": "3.0.4",
            "source": {
                "type": "git",
                "url": "https://github.com/phar-io/version.git",
                "reference": "e4782611070e50613683d2b9a57730e9a3ba5451"
            },
            "dist": {
                "type": "zip",
                "url": "https://api.github.com/repos/phar-io/version/zipball/e4782611070e50613683d2b9a57730e9a3ba5451",
                "reference": "e4782611070e50613683d2b9a57730e9a3ba5451",
                "shasum": ""
            },
            "require": {
                "php": "^7.2 || ^8.0"
            },
            "type": "library",
            "autoload": {
                "classmap": [
                    "src/"
                ]
            },
            "notification-url": "https://packagist.org/downloads/",
            "license": [
                "BSD-3-Clause"
            ],
            "authors": [
                {
                    "name": "Arne Blankerts",
                    "email": "arne@blankerts.de",
                    "role": "Developer"
                },
                {
                    "name": "Sebastian Heuer",
                    "email": "sebastian@phpeople.de",
                    "role": "Developer"
                },
                {
                    "name": "Sebastian Bergmann",
                    "email": "sebastian@phpunit.de",
                    "role": "Developer"
                }
            ],
            "description": "Library for handling version information and constraints",
            "time": "2020-12-13T23:18:30+00:00"
        },
        {
            "name": "php-cs-fixer/diff",
            "version": "v1.3.1",
            "source": {
                "type": "git",
                "url": "https://github.com/PHP-CS-Fixer/diff.git",
                "reference": "dbd31aeb251639ac0b9e7e29405c1441907f5759"
            },
            "dist": {
                "type": "zip",
                "url": "https://api.github.com/repos/PHP-CS-Fixer/diff/zipball/dbd31aeb251639ac0b9e7e29405c1441907f5759",
                "reference": "dbd31aeb251639ac0b9e7e29405c1441907f5759",
                "shasum": ""
            },
            "require": {
                "php": "^5.6 || ^7.0 || ^8.0"
            },
            "require-dev": {
                "phpunit/phpunit": "^5.7.23 || ^6.4.3 || ^7.0",
                "symfony/process": "^3.3"
            },
            "type": "library",
            "autoload": {
                "classmap": [
                    "src/"
                ]
            },
            "notification-url": "https://packagist.org/downloads/",
            "license": [
                "BSD-3-Clause"
            ],
            "authors": [
                {
                    "name": "Sebastian Bergmann",
                    "email": "sebastian@phpunit.de"
                },
                {
                    "name": "Kore Nordmann",
                    "email": "mail@kore-nordmann.de"
                },
                {
                    "name": "SpacePossum"
                }
            ],
            "description": "sebastian/diff v2 backport support for PHP5.6",
            "homepage": "https://github.com/PHP-CS-Fixer",
            "keywords": [
                "diff"
            ],
            "time": "2020-10-14T08:39:05+00:00"
        },
        {
            "name": "php-webdriver/webdriver",
            "version": "1.9.0",
            "source": {
                "type": "git",
                "url": "https://github.com/php-webdriver/php-webdriver.git",
                "reference": "e3633154554605274cc9d59837f55a7427d72003"
            },
            "dist": {
                "type": "zip",
                "url": "https://api.github.com/repos/php-webdriver/php-webdriver/zipball/e3633154554605274cc9d59837f55a7427d72003",
                "reference": "e3633154554605274cc9d59837f55a7427d72003",
                "shasum": ""
            },
            "require": {
                "ext-curl": "*",
                "ext-json": "*",
                "ext-zip": "*",
                "php": "^5.6 || ~7.0 || ^8.0",
                "symfony/polyfill-mbstring": "^1.12",
                "symfony/process": "^2.8 || ^3.1 || ^4.0 || ^5.0"
            },
            "replace": {
                "facebook/webdriver": "*"
            },
            "require-dev": {
                "friendsofphp/php-cs-fixer": "^2.0",
                "ondram/ci-detector": "^2.1 || ^3.5",
                "php-coveralls/php-coveralls": "^2.4",
                "php-mock/php-mock-phpunit": "^1.1 || ^2.0",
                "php-parallel-lint/php-parallel-lint": "^1.2",
                "phpunit/phpunit": "^5.7 || ^7 || ^8 || ^9",
                "squizlabs/php_codesniffer": "^3.5",
                "symfony/var-dumper": "^3.3 || ^4.0 || ^5.0"
            },
            "suggest": {
                "ext-SimpleXML": "For Firefox profile creation"
            },
            "type": "library",
            "extra": {
                "branch-alias": {
                    "dev-main": "1.8.x-dev"
                }
            },
            "autoload": {
                "psr-4": {
                    "Facebook\\WebDriver\\": "lib/"
                },
                "files": [
                    "lib/Exception/TimeoutException.php"
                ]
            },
            "notification-url": "https://packagist.org/downloads/",
            "license": [
                "MIT"
            ],
            "description": "A PHP client for Selenium WebDriver. Previously facebook/webdriver.",
            "homepage": "https://github.com/php-webdriver/php-webdriver",
            "keywords": [
                "Chromedriver",
                "geckodriver",
                "php",
                "selenium",
                "webdriver"
            ],
            "time": "2020-11-19T15:21:05+00:00"
        },
        {
            "name": "phpdocumentor/reflection-common",
            "version": "2.2.0",
            "source": {
                "type": "git",
                "url": "https://github.com/phpDocumentor/ReflectionCommon.git",
                "reference": "1d01c49d4ed62f25aa84a747ad35d5a16924662b"
            },
            "dist": {
                "type": "zip",
                "url": "https://api.github.com/repos/phpDocumentor/ReflectionCommon/zipball/1d01c49d4ed62f25aa84a747ad35d5a16924662b",
                "reference": "1d01c49d4ed62f25aa84a747ad35d5a16924662b",
                "shasum": ""
            },
            "require": {
                "php": "^7.2 || ^8.0"
            },
            "type": "library",
            "extra": {
                "branch-alias": {
                    "dev-2.x": "2.x-dev"
                }
            },
            "autoload": {
                "psr-4": {
                    "phpDocumentor\\Reflection\\": "src/"
                }
            },
            "notification-url": "https://packagist.org/downloads/",
            "license": [
                "MIT"
            ],
            "authors": [
                {
                    "name": "Jaap van Otterdijk",
                    "email": "opensource@ijaap.nl"
                }
            ],
            "description": "Common reflection classes used by phpdocumentor to reflect the code structure",
            "homepage": "http://www.phpdoc.org",
            "keywords": [
                "FQSEN",
                "phpDocumentor",
                "phpdoc",
                "reflection",
                "static analysis"
            ],
            "time": "2020-06-27T09:03:43+00:00"
        },
        {
            "name": "phpdocumentor/reflection-docblock",
            "version": "5.2.2",
            "source": {
                "type": "git",
                "url": "https://github.com/phpDocumentor/ReflectionDocBlock.git",
                "reference": "069a785b2141f5bcf49f3e353548dc1cce6df556"
            },
            "dist": {
                "type": "zip",
                "url": "https://api.github.com/repos/phpDocumentor/ReflectionDocBlock/zipball/069a785b2141f5bcf49f3e353548dc1cce6df556",
                "reference": "069a785b2141f5bcf49f3e353548dc1cce6df556",
                "shasum": ""
            },
            "require": {
                "ext-filter": "*",
                "php": "^7.2 || ^8.0",
                "phpdocumentor/reflection-common": "^2.2",
                "phpdocumentor/type-resolver": "^1.3",
                "webmozart/assert": "^1.9.1"
            },
            "require-dev": {
                "mockery/mockery": "~1.3.2"
            },
            "type": "library",
            "extra": {
                "branch-alias": {
                    "dev-master": "5.x-dev"
                }
            },
            "autoload": {
                "psr-4": {
                    "phpDocumentor\\Reflection\\": "src"
                }
            },
            "notification-url": "https://packagist.org/downloads/",
            "license": [
                "MIT"
            ],
            "authors": [
                {
                    "name": "Mike van Riel",
                    "email": "me@mikevanriel.com"
                },
                {
                    "name": "Jaap van Otterdijk",
                    "email": "account@ijaap.nl"
                }
            ],
            "description": "With this component, a library can provide support for annotations via DocBlocks or otherwise retrieve information that is embedded in a DocBlock.",
            "time": "2020-09-03T19:13:55+00:00"
        },
        {
            "name": "phpdocumentor/type-resolver",
            "version": "1.4.0",
            "source": {
                "type": "git",
                "url": "https://github.com/phpDocumentor/TypeResolver.git",
                "reference": "6a467b8989322d92aa1c8bf2bebcc6e5c2ba55c0"
            },
            "dist": {
                "type": "zip",
                "url": "https://api.github.com/repos/phpDocumentor/TypeResolver/zipball/6a467b8989322d92aa1c8bf2bebcc6e5c2ba55c0",
                "reference": "6a467b8989322d92aa1c8bf2bebcc6e5c2ba55c0",
                "shasum": ""
            },
            "require": {
                "php": "^7.2 || ^8.0",
                "phpdocumentor/reflection-common": "^2.0"
            },
            "require-dev": {
                "ext-tokenizer": "*"
            },
            "type": "library",
            "extra": {
                "branch-alias": {
                    "dev-1.x": "1.x-dev"
                }
            },
            "autoload": {
                "psr-4": {
                    "phpDocumentor\\Reflection\\": "src"
                }
            },
            "notification-url": "https://packagist.org/downloads/",
            "license": [
                "MIT"
            ],
            "authors": [
                {
                    "name": "Mike van Riel",
                    "email": "me@mikevanriel.com"
                }
            ],
            "description": "A PSR-5 based resolver of Class names, Types and Structural Element Names",
            "time": "2020-09-17T18:55:26+00:00"
        },
        {
            "name": "phpspec/prophecy",
            "version": "1.12.2",
            "source": {
                "type": "git",
                "url": "https://github.com/phpspec/prophecy.git",
                "reference": "245710e971a030f42e08f4912863805570f23d39"
            },
            "dist": {
                "type": "zip",
                "url": "https://api.github.com/repos/phpspec/prophecy/zipball/245710e971a030f42e08f4912863805570f23d39",
                "reference": "245710e971a030f42e08f4912863805570f23d39",
                "shasum": ""
            },
            "require": {
                "doctrine/instantiator": "^1.2",
                "php": "^7.2 || ~8.0, <8.1",
                "phpdocumentor/reflection-docblock": "^5.2",
                "sebastian/comparator": "^3.0 || ^4.0",
                "sebastian/recursion-context": "^3.0 || ^4.0"
            },
            "require-dev": {
                "phpspec/phpspec": "^6.0",
                "phpunit/phpunit": "^8.0 || ^9.0"
            },
            "type": "library",
            "extra": {
                "branch-alias": {
                    "dev-master": "1.11.x-dev"
                }
            },
            "autoload": {
                "psr-4": {
                    "Prophecy\\": "src/Prophecy"
                }
            },
            "notification-url": "https://packagist.org/downloads/",
            "license": [
                "MIT"
            ],
            "authors": [
                {
                    "name": "Konstantin Kudryashov",
                    "email": "ever.zet@gmail.com",
                    "homepage": "http://everzet.com"
                },
                {
                    "name": "Marcello Duarte",
                    "email": "marcello.duarte@gmail.com"
                }
            ],
            "description": "Highly opinionated mocking framework for PHP 5.3+",
            "homepage": "https://github.com/phpspec/prophecy",
            "keywords": [
                "Double",
                "Dummy",
                "fake",
                "mock",
                "spy",
                "stub"
            ],
            "time": "2020-12-19T10:15:11+00:00"
        },
        {
            "name": "phpunit/php-code-coverage",
            "version": "9.2.5",
            "source": {
                "type": "git",
                "url": "https://github.com/sebastianbergmann/php-code-coverage.git",
                "reference": "f3e026641cc91909d421802dd3ac7827ebfd97e1"
            },
            "dist": {
                "type": "zip",
                "url": "https://api.github.com/repos/sebastianbergmann/php-code-coverage/zipball/f3e026641cc91909d421802dd3ac7827ebfd97e1",
                "reference": "f3e026641cc91909d421802dd3ac7827ebfd97e1",
                "shasum": ""
            },
            "require": {
                "ext-dom": "*",
                "ext-libxml": "*",
                "ext-xmlwriter": "*",
                "nikic/php-parser": "^4.10.2",
                "php": ">=7.3",
                "phpunit/php-file-iterator": "^3.0.3",
                "phpunit/php-text-template": "^2.0.2",
                "sebastian/code-unit-reverse-lookup": "^2.0.2",
                "sebastian/complexity": "^2.0",
                "sebastian/environment": "^5.1.2",
                "sebastian/lines-of-code": "^1.0.3",
                "sebastian/version": "^3.0.1",
                "theseer/tokenizer": "^1.2.0"
            },
            "require-dev": {
                "phpunit/phpunit": "^9.3"
            },
            "suggest": {
                "ext-pcov": "*",
                "ext-xdebug": "*"
            },
            "type": "library",
            "extra": {
                "branch-alias": {
                    "dev-master": "9.2-dev"
                }
            },
            "autoload": {
                "classmap": [
                    "src/"
                ]
            },
            "notification-url": "https://packagist.org/downloads/",
            "license": [
                "BSD-3-Clause"
            ],
            "authors": [
                {
                    "name": "Sebastian Bergmann",
                    "email": "sebastian@phpunit.de",
                    "role": "lead"
                }
            ],
            "description": "Library that provides collection, processing, and rendering functionality for PHP code coverage information.",
            "homepage": "https://github.com/sebastianbergmann/php-code-coverage",
            "keywords": [
                "coverage",
                "testing",
                "xunit"
            ],
            "funding": [
                {
                    "url": "https://github.com/sebastianbergmann",
                    "type": "github"
                }
            ],
            "time": "2020-11-28T06:44:49+00:00"
        },
        {
            "name": "phpunit/php-file-iterator",
            "version": "3.0.5",
            "source": {
                "type": "git",
                "url": "https://github.com/sebastianbergmann/php-file-iterator.git",
                "reference": "aa4be8575f26070b100fccb67faabb28f21f66f8"
            },
            "dist": {
                "type": "zip",
                "url": "https://api.github.com/repos/sebastianbergmann/php-file-iterator/zipball/aa4be8575f26070b100fccb67faabb28f21f66f8",
                "reference": "aa4be8575f26070b100fccb67faabb28f21f66f8",
                "shasum": ""
            },
            "require": {
                "php": ">=7.3"
            },
            "require-dev": {
                "phpunit/phpunit": "^9.3"
            },
            "type": "library",
            "extra": {
                "branch-alias": {
                    "dev-master": "3.0-dev"
                }
            },
            "autoload": {
                "classmap": [
                    "src/"
                ]
            },
            "notification-url": "https://packagist.org/downloads/",
            "license": [
                "BSD-3-Clause"
            ],
            "authors": [
                {
                    "name": "Sebastian Bergmann",
                    "email": "sebastian@phpunit.de",
                    "role": "lead"
                }
            ],
            "description": "FilterIterator implementation that filters files based on a list of suffixes.",
            "homepage": "https://github.com/sebastianbergmann/php-file-iterator/",
            "keywords": [
                "filesystem",
                "iterator"
            ],
            "funding": [
                {
                    "url": "https://github.com/sebastianbergmann",
                    "type": "github"
                }
            ],
            "time": "2020-09-28T05:57:25+00:00"
        },
        {
            "name": "phpunit/php-invoker",
            "version": "3.1.1",
            "source": {
                "type": "git",
                "url": "https://github.com/sebastianbergmann/php-invoker.git",
                "reference": "5a10147d0aaf65b58940a0b72f71c9ac0423cc67"
            },
            "dist": {
                "type": "zip",
                "url": "https://api.github.com/repos/sebastianbergmann/php-invoker/zipball/5a10147d0aaf65b58940a0b72f71c9ac0423cc67",
                "reference": "5a10147d0aaf65b58940a0b72f71c9ac0423cc67",
                "shasum": ""
            },
            "require": {
                "php": ">=7.3"
            },
            "require-dev": {
                "ext-pcntl": "*",
                "phpunit/phpunit": "^9.3"
            },
            "suggest": {
                "ext-pcntl": "*"
            },
            "type": "library",
            "extra": {
                "branch-alias": {
                    "dev-master": "3.1-dev"
                }
            },
            "autoload": {
                "classmap": [
                    "src/"
                ]
            },
            "notification-url": "https://packagist.org/downloads/",
            "license": [
                "BSD-3-Clause"
            ],
            "authors": [
                {
                    "name": "Sebastian Bergmann",
                    "email": "sebastian@phpunit.de",
                    "role": "lead"
                }
            ],
            "description": "Invoke callables with a timeout",
            "homepage": "https://github.com/sebastianbergmann/php-invoker/",
            "keywords": [
                "process"
            ],
            "funding": [
                {
                    "url": "https://github.com/sebastianbergmann",
                    "type": "github"
                }
            ],
            "time": "2020-09-28T05:58:55+00:00"
        },
        {
            "name": "phpunit/php-text-template",
            "version": "2.0.4",
            "source": {
                "type": "git",
                "url": "https://github.com/sebastianbergmann/php-text-template.git",
                "reference": "5da5f67fc95621df9ff4c4e5a84d6a8a2acf7c28"
            },
            "dist": {
                "type": "zip",
                "url": "https://api.github.com/repos/sebastianbergmann/php-text-template/zipball/5da5f67fc95621df9ff4c4e5a84d6a8a2acf7c28",
                "reference": "5da5f67fc95621df9ff4c4e5a84d6a8a2acf7c28",
                "shasum": ""
            },
            "require": {
                "php": ">=7.3"
            },
            "require-dev": {
                "phpunit/phpunit": "^9.3"
            },
            "type": "library",
            "extra": {
                "branch-alias": {
                    "dev-master": "2.0-dev"
                }
            },
            "autoload": {
                "classmap": [
                    "src/"
                ]
            },
            "notification-url": "https://packagist.org/downloads/",
            "license": [
                "BSD-3-Clause"
            ],
            "authors": [
                {
                    "name": "Sebastian Bergmann",
                    "email": "sebastian@phpunit.de",
                    "role": "lead"
                }
            ],
            "description": "Simple template engine.",
            "homepage": "https://github.com/sebastianbergmann/php-text-template/",
            "keywords": [
                "template"
            ],
            "funding": [
                {
                    "url": "https://github.com/sebastianbergmann",
                    "type": "github"
                }
            ],
            "time": "2020-10-26T05:33:50+00:00"
        },
        {
            "name": "phpunit/php-timer",
            "version": "5.0.3",
            "source": {
                "type": "git",
                "url": "https://github.com/sebastianbergmann/php-timer.git",
                "reference": "5a63ce20ed1b5bf577850e2c4e87f4aa902afbd2"
            },
            "dist": {
                "type": "zip",
                "url": "https://api.github.com/repos/sebastianbergmann/php-timer/zipball/5a63ce20ed1b5bf577850e2c4e87f4aa902afbd2",
                "reference": "5a63ce20ed1b5bf577850e2c4e87f4aa902afbd2",
                "shasum": ""
            },
            "require": {
                "php": ">=7.3"
            },
            "require-dev": {
                "phpunit/phpunit": "^9.3"
            },
            "type": "library",
            "extra": {
                "branch-alias": {
                    "dev-master": "5.0-dev"
                }
            },
            "autoload": {
                "classmap": [
                    "src/"
                ]
            },
            "notification-url": "https://packagist.org/downloads/",
            "license": [
                "BSD-3-Clause"
            ],
            "authors": [
                {
                    "name": "Sebastian Bergmann",
                    "email": "sebastian@phpunit.de",
                    "role": "lead"
                }
            ],
            "description": "Utility class for timing",
            "homepage": "https://github.com/sebastianbergmann/php-timer/",
            "keywords": [
                "timer"
            ],
            "funding": [
                {
                    "url": "https://github.com/sebastianbergmann",
                    "type": "github"
                }
            ],
            "time": "2020-10-26T13:16:10+00:00"
        },
        {
            "name": "phpunit/phpunit",
            "version": "9.5.2",
            "source": {
                "type": "git",
                "url": "https://github.com/sebastianbergmann/phpunit.git",
                "reference": "f661659747f2f87f9e72095bb207bceb0f151cb4"
            },
            "dist": {
                "type": "zip",
                "url": "https://api.github.com/repos/sebastianbergmann/phpunit/zipball/f661659747f2f87f9e72095bb207bceb0f151cb4",
                "reference": "f661659747f2f87f9e72095bb207bceb0f151cb4",
                "shasum": ""
            },
            "require": {
                "doctrine/instantiator": "^1.3.1",
                "ext-dom": "*",
                "ext-json": "*",
                "ext-libxml": "*",
                "ext-mbstring": "*",
                "ext-xml": "*",
                "ext-xmlwriter": "*",
                "myclabs/deep-copy": "^1.10.1",
                "phar-io/manifest": "^2.0.1",
                "phar-io/version": "^3.0.2",
                "php": ">=7.3",
                "phpspec/prophecy": "^1.12.1",
                "phpunit/php-code-coverage": "^9.2.3",
                "phpunit/php-file-iterator": "^3.0.5",
                "phpunit/php-invoker": "^3.1.1",
                "phpunit/php-text-template": "^2.0.3",
                "phpunit/php-timer": "^5.0.2",
                "sebastian/cli-parser": "^1.0.1",
                "sebastian/code-unit": "^1.0.6",
                "sebastian/comparator": "^4.0.5",
                "sebastian/diff": "^4.0.3",
                "sebastian/environment": "^5.1.3",
                "sebastian/exporter": "^4.0.3",
                "sebastian/global-state": "^5.0.1",
                "sebastian/object-enumerator": "^4.0.3",
                "sebastian/resource-operations": "^3.0.3",
                "sebastian/type": "^2.3",
                "sebastian/version": "^3.0.2"
            },
            "require-dev": {
                "ext-pdo": "*",
                "phpspec/prophecy-phpunit": "^2.0.1"
            },
            "suggest": {
                "ext-soap": "*",
                "ext-xdebug": "*"
            },
            "bin": [
                "phpunit"
            ],
            "type": "library",
            "extra": {
                "branch-alias": {
                    "dev-master": "9.5-dev"
                }
            },
            "autoload": {
                "classmap": [
                    "src/"
                ],
                "files": [
                    "src/Framework/Assert/Functions.php"
                ]
            },
            "notification-url": "https://packagist.org/downloads/",
            "license": [
                "BSD-3-Clause"
            ],
            "authors": [
                {
                    "name": "Sebastian Bergmann",
                    "email": "sebastian@phpunit.de",
                    "role": "lead"
                }
            ],
            "description": "The PHP Unit Testing framework.",
            "homepage": "https://phpunit.de/",
            "keywords": [
                "phpunit",
                "testing",
                "xunit"
            ],
            "funding": [
                {
                    "url": "https://phpunit.de/donate.html",
                    "type": "custom"
                },
                {
                    "url": "https://github.com/sebastianbergmann",
                    "type": "github"
                }
            ],
            "time": "2021-02-02T14:45:58+00:00"
        },
        {
            "name": "psr/event-dispatcher",
            "version": "1.0.0",
            "source": {
                "type": "git",
                "url": "https://github.com/php-fig/event-dispatcher.git",
                "reference": "dbefd12671e8a14ec7f180cab83036ed26714bb0"
            },
            "dist": {
                "type": "zip",
                "url": "https://api.github.com/repos/php-fig/event-dispatcher/zipball/dbefd12671e8a14ec7f180cab83036ed26714bb0",
                "reference": "dbefd12671e8a14ec7f180cab83036ed26714bb0",
                "shasum": ""
            },
            "require": {
                "php": ">=7.2.0"
            },
            "type": "library",
            "extra": {
                "branch-alias": {
                    "dev-master": "1.0.x-dev"
                }
            },
            "autoload": {
                "psr-4": {
                    "Psr\\EventDispatcher\\": "src/"
                }
            },
            "notification-url": "https://packagist.org/downloads/",
            "license": [
                "MIT"
            ],
            "authors": [
                {
                    "name": "PHP-FIG",
                    "homepage": "http://www.php-fig.org/"
                }
            ],
            "description": "Standard interfaces for event handling.",
            "keywords": [
                "events",
                "psr",
                "psr-14"
            ],
            "time": "2019-01-08T18:20:26+00:00"
        },
        {
            "name": "roave/security-advisories",
            "version": "dev-master",
            "source": {
                "type": "git",
                "url": "https://github.com/Roave/SecurityAdvisories.git",
<<<<<<< HEAD
                "reference": "1e48e1beacb6122df93aa61a6cc291254984be2a"
            },
            "dist": {
                "type": "zip",
                "url": "https://api.github.com/repos/Roave/SecurityAdvisories/zipball/1e48e1beacb6122df93aa61a6cc291254984be2a",
                "reference": "1e48e1beacb6122df93aa61a6cc291254984be2a",
=======
                "reference": "a6bfc5a1416f0dde1f53b7737b2cf983352737b8"
            },
            "dist": {
                "type": "zip",
                "url": "https://api.github.com/repos/Roave/SecurityAdvisories/zipball/a6bfc5a1416f0dde1f53b7737b2cf983352737b8",
                "reference": "a6bfc5a1416f0dde1f53b7737b2cf983352737b8",
>>>>>>> 42d9bfb0
                "shasum": ""
            },
            "conflict": {
                "3f/pygmentize": "<1.2",
                "adodb/adodb-php": "<5.20.12",
                "alterphp/easyadmin-extension-bundle": ">=1.2,<1.2.11|>=1.3,<1.3.1",
                "amphp/artax": "<1.0.6|>=2,<2.0.6",
                "amphp/http": "<1.0.1",
                "amphp/http-client": ">=4,<4.4",
                "api-platform/core": ">=2.2,<2.2.10|>=2.3,<2.3.6",
                "asymmetricrypt/asymmetricrypt": ">=0,<9.9.99",
                "aws/aws-sdk-php": ">=3,<3.2.1",
                "bagisto/bagisto": "<0.1.5",
                "barrelstrength/sprout-base-email": "<1.2.7",
                "barrelstrength/sprout-forms": "<3.9",
                "baserproject/basercms": ">=4,<=4.3.6|>=4.4,<4.4.1",
                "bolt/bolt": "<3.7.1",
                "bolt/core": "<4.1.13",
                "brightlocal/phpwhois": "<=4.2.5",
                "buddypress/buddypress": "<5.1.2",
                "bugsnag/bugsnag-laravel": ">=2,<2.0.2",
                "cakephp/cakephp": ">=1.3,<1.3.18|>=2,<2.4.99|>=2.5,<2.5.99|>=2.6,<2.6.12|>=2.7,<2.7.6|>=3,<3.5.18|>=3.6,<3.6.15|>=3.7,<3.7.7",
                "cart2quote/module-quotation": ">=4.1.6,<=4.4.5|>=5,<5.4.4",
                "cartalyst/sentry": "<=2.1.6",
                "centreon/centreon": "<18.10.8|>=19,<19.4.5",
                "cesnet/simplesamlphp-module-proxystatistics": "<3.1",
                "codeigniter/framework": "<=3.0.6",
                "composer/composer": "<=1-alpha.11",
                "contao-components/mediaelement": ">=2.14.2,<2.21.1",
                "contao/core": ">=2,<3.5.39",
                "contao/core-bundle": ">=4,<4.4.52|>=4.5,<4.9.6|= 4.10.0",
                "contao/listing-bundle": ">=4,<4.4.8",
                "datadog/dd-trace": ">=0.30,<0.30.2",
                "david-garcia/phpwhois": "<=4.3.1",
                "derhansen/sf_event_mgt": "<4.3.1|>=5,<5.1.1",
                "doctrine/annotations": ">=1,<1.2.7",
                "doctrine/cache": ">=1,<1.3.2|>=1.4,<1.4.2",
                "doctrine/common": ">=2,<2.4.3|>=2.5,<2.5.1",
                "doctrine/dbal": ">=2,<2.0.8|>=2.1,<2.1.2",
                "doctrine/doctrine-bundle": "<1.5.2",
                "doctrine/doctrine-module": "<=0.7.1",
                "doctrine/mongodb-odm": ">=1,<1.0.2",
                "doctrine/mongodb-odm-bundle": ">=2,<3.0.1",
                "doctrine/orm": ">=2,<2.4.8|>=2.5,<2.5.1",
                "dolibarr/dolibarr": "<11.0.4",
                "dompdf/dompdf": ">=0.6,<0.6.2",
                "drupal/core": ">=7,<7.74|>=8,<8.8.11|>=8.9,<8.9.9|>=9,<9.0.8",
                "drupal/drupal": ">=7,<7.74|>=8,<8.8.11|>=8.9,<8.9.9|>=9,<9.0.8",
                "endroid/qr-code-bundle": "<3.4.2",
                "enshrined/svg-sanitize": "<0.13.1",
                "erusev/parsedown": "<1.7.2",
                "ezsystems/demobundle": ">=5.4,<5.4.6.1",
                "ezsystems/ez-support-tools": ">=2.2,<2.2.3",
                "ezsystems/ezdemo-ls-extension": ">=5.4,<5.4.2.1",
                "ezsystems/ezfind-ls": ">=5.3,<5.3.6.1|>=5.4,<5.4.11.1|>=2017.12,<2017.12.0.1",
                "ezsystems/ezplatform": ">=1.7,<1.7.9.1|>=1.13,<1.13.5.1|>=2.5,<2.5.4",
                "ezsystems/ezplatform-admin-ui": ">=1.3,<1.3.5|>=1.4,<1.4.6",
                "ezsystems/ezplatform-admin-ui-assets": ">=4,<4.2.1|>=5,<5.0.1|>=5.1,<5.1.1",
                "ezsystems/ezplatform-kernel": ">=1,<1.0.2.1",
                "ezsystems/ezplatform-user": ">=1,<1.0.1",
                "ezsystems/ezpublish-kernel": ">=5.3,<5.3.12.1|>=5.4,<5.4.14.2|>=6,<6.7.9.1|>=6.8,<6.13.6.3|>=7,<7.2.4.1|>=7.3,<7.3.2.1|>=7.5,<7.5.7.1",
                "ezsystems/ezpublish-legacy": ">=5.3,<5.3.12.6|>=5.4,<5.4.14.2|>=2011,<2017.12.7.3|>=2018.6,<2018.6.1.4|>=2018.9,<2018.9.1.3|>=2019.3,<2019.3.5.1",
                "ezsystems/platform-ui-assets-bundle": ">=4.2,<4.2.3",
                "ezsystems/repository-forms": ">=2.3,<2.3.2.1",
                "ezyang/htmlpurifier": "<4.1.1",
                "firebase/php-jwt": "<2",
                "flarum/sticky": ">=0.1-beta.14,<=0.1-beta.15",
                "flarum/tags": "<=0.1-beta.13",
                "fooman/tcpdf": "<6.2.22",
                "fossar/tcpdf-parser": "<6.2.22",
                "friendsofsymfony/oauth2-php": "<1.3",
                "friendsofsymfony/rest-bundle": ">=1.2,<1.2.2",
                "friendsofsymfony/user-bundle": ">=1.2,<1.3.5",
                "friendsoftypo3/mediace": ">=7.6.2,<7.6.5",
                "fuel/core": "<1.8.1",
                "getgrav/grav": "<1.7-beta.8",
                "getkirby/cms": ">=3,<3.4.5",
                "getkirby/panel": "<2.5.14",
                "gos/web-socket-bundle": "<1.10.4|>=2,<2.6.1|>=3,<3.3",
                "gree/jose": "<=2.2",
                "gregwar/rst": "<1.0.3",
                "guzzlehttp/guzzle": ">=4-rc.2,<4.2.4|>=5,<5.3.1|>=6,<6.2.1",
                "illuminate/auth": ">=4,<4.0.99|>=4.1,<=4.1.31|>=4.2,<=4.2.22|>=5,<=5.0.35|>=5.1,<=5.1.46|>=5.2,<=5.2.45|>=5.3,<=5.3.31|>=5.4,<=5.4.36|>=5.5,<5.5.10",
                "illuminate/cookie": ">=4,<=4.0.11|>=4.1,<=4.1.99999|>=4.2,<=4.2.99999|>=5,<=5.0.99999|>=5.1,<=5.1.99999|>=5.2,<=5.2.99999|>=5.3,<=5.3.99999|>=5.4,<=5.4.99999|>=5.5,<=5.5.49|>=5.6,<=5.6.99999|>=5.7,<=5.7.99999|>=5.8,<=5.8.99999|>=6,<6.18.31|>=7,<7.22.4",
                "illuminate/database": "<6.20.14|>=7,<7.30.4|>=8,<8.24",
                "illuminate/encryption": ">=4,<=4.0.11|>=4.1,<=4.1.31|>=4.2,<=4.2.22|>=5,<=5.0.35|>=5.1,<=5.1.46|>=5.2,<=5.2.45|>=5.3,<=5.3.31|>=5.4,<=5.4.36|>=5.5,<5.5.40|>=5.6,<5.6.15",
                "illuminate/view": ">=7,<7.1.2",
                "ivankristianto/phpwhois": "<=4.3",
                "james-heinrich/getid3": "<1.9.9",
                "joomla/session": "<1.3.1",
                "jsmitty12/phpwhois": "<5.1",
                "kazist/phpwhois": "<=4.2.6",
                "kitodo/presentation": "<3.1.2",
                "kreait/firebase-php": ">=3.2,<3.8.1",
                "la-haute-societe/tcpdf": "<6.2.22",
                "laravel/framework": "<6.20.14|>=7,<7.30.4|>=8,<8.24",
                "laravel/socialite": ">=1,<1.0.99|>=2,<2.0.10",
                "league/commonmark": "<0.18.3",
                "librenms/librenms": "<1.53",
                "livewire/livewire": ">2.2.4,<2.2.6",
                "magento/community-edition": ">=2,<2.2.10|>=2.3,<2.3.3",
                "magento/magento1ce": "<1.9.4.3",
                "magento/magento1ee": ">=1,<1.14.4.3",
                "magento/product-community-edition": ">=2,<2.2.10|>=2.3,<2.3.2-p.2",
                "marcwillmann/turn": "<0.3.3",
                "mautic/core": "<2.16.5|>=3,<3.2.4|= 2.13.1",
                "mediawiki/core": ">=1.27,<1.27.6|>=1.29,<1.29.3|>=1.30,<1.30.2|>=1.31,<1.31.9|>=1.32,<1.32.6|>=1.32.99,<1.33.3|>=1.33.99,<1.34.3|>=1.34.99,<1.35",
                "mittwald/typo3_forum": "<1.2.1",
                "monolog/monolog": ">=1.8,<1.12",
                "namshi/jose": "<2.2",
                "nette/application": ">=2,<2.0.19|>=2.1,<2.1.13|>=2.2,<2.2.10|>=2.3,<2.3.14|>=2.4,<2.4.16|>=3,<3.0.6",
                "nette/nette": ">=2,<2.0.19|>=2.1,<2.1.13",
                "nystudio107/craft-seomatic": "<3.3",
                "nzo/url-encryptor-bundle": ">=4,<4.3.2|>=5,<5.0.1",
                "october/backend": ">=1.0.319,<1.0.470",
                "october/cms": "= 1.0.469|>=1.0.319,<1.0.469",
                "october/october": ">=1.0.319,<1.0.466",
                "october/rain": "<1.0.472|>=1.1,<1.1.2",
                "onelogin/php-saml": "<2.10.4",
                "oneup/uploader-bundle": "<1.9.3|>=2,<2.1.5",
                "openid/php-openid": "<2.3",
                "openmage/magento-lts": "<19.4.8|>=20,<20.0.4",
                "orchid/platform": ">=9,<9.4.4",
                "oro/crm": ">=1.7,<1.7.4",
                "oro/platform": ">=1.7,<1.7.4",
                "padraic/humbug_get_contents": "<1.1.2",
                "pagarme/pagarme-php": ">=0,<3",
                "paragonie/random_compat": "<2",
                "passbolt/passbolt_api": "<2.11",
                "paypal/merchant-sdk-php": "<3.12",
                "pear/archive_tar": "<1.4.12",
                "personnummer/personnummer": "<3.0.2",
                "phpfastcache/phpfastcache": ">=5,<5.0.13",
                "phpmailer/phpmailer": "<6.1.6",
                "phpmussel/phpmussel": ">=1,<1.6",
                "phpmyadmin/phpmyadmin": "<4.9.6|>=5,<5.0.3",
                "phpoffice/phpexcel": "<1.8.2",
                "phpoffice/phpspreadsheet": "<1.16",
                "phpunit/phpunit": ">=4.8.19,<4.8.28|>=5.0.10,<5.6.3",
                "phpwhois/phpwhois": "<=4.2.5",
                "phpxmlrpc/extras": "<0.6.1",
                "pimcore/pimcore": "<6.8.8",
                "pocketmine/pocketmine-mp": "<3.15.4",
                "prestashop/autoupgrade": ">=4,<4.10.1",
                "prestashop/contactform": ">1.0.1,<4.3",
                "prestashop/gamification": "<2.3.2",
                "prestashop/productcomments": ">=4,<4.2.1",
                "prestashop/ps_facetedsearch": "<3.4.1",
                "privatebin/privatebin": "<1.2.2|>=1.3,<1.3.2",
                "propel/propel": ">=2-alpha.1,<=2-alpha.7",
                "propel/propel1": ">=1,<=1.7.1",
                "pterodactyl/panel": "<0.7.19|>=1-rc.0,<=1-rc.6",
                "pusher/pusher-php-server": "<2.2.1",
                "rainlab/debugbar-plugin": "<3.1",
                "robrichards/xmlseclibs": "<3.0.4",
                "sabberworm/php-css-parser": ">=1,<1.0.1|>=2,<2.0.1|>=3,<3.0.1|>=4,<4.0.1|>=5,<5.0.9|>=5.1,<5.1.3|>=5.2,<5.2.1|>=6,<6.0.2|>=7,<7.0.4|>=8,<8.0.1|>=8.1,<8.1.1|>=8.2,<8.2.1|>=8.3,<8.3.1",
                "sabre/dav": ">=1.6,<1.6.99|>=1.7,<1.7.11|>=1.8,<1.8.9",
                "scheb/two-factor-bundle": ">=0,<3.26|>=4,<4.11",
                "sensiolabs/connect": "<4.2.3",
                "serluck/phpwhois": "<=4.2.6",
                "shopware/core": "<=6.3.4",
                "shopware/platform": "<=6.3.5",
                "shopware/shopware": "<5.6.9",
                "silverstripe/admin": ">=1.0.3,<1.0.4|>=1.1,<1.1.1",
                "silverstripe/assets": ">=1,<1.4.7|>=1.5,<1.5.2",
                "silverstripe/cms": "<4.3.6|>=4.4,<4.4.4",
                "silverstripe/comments": ">=1.3,<1.9.99|>=2,<2.9.99|>=3,<3.1.1",
                "silverstripe/forum": "<=0.6.1|>=0.7,<=0.7.3",
                "silverstripe/framework": "<4.4.7|>=4.5,<4.5.4",
                "silverstripe/graphql": ">=2,<2.0.5|>=3,<3.1.2|>=3.2,<3.2.4",
                "silverstripe/registry": ">=2.1,<2.1.2|>=2.2,<2.2.1",
                "silverstripe/restfulserver": ">=1,<1.0.9|>=2,<2.0.4",
                "silverstripe/subsites": ">=2,<2.1.1",
                "silverstripe/taxonomy": ">=1.3,<1.3.1|>=2,<2.0.1",
                "silverstripe/userforms": "<3",
                "simple-updates/phpwhois": "<=1",
                "simplesamlphp/saml2": "<1.10.6|>=2,<2.3.8|>=3,<3.1.4",
                "simplesamlphp/simplesamlphp": "<1.18.6",
                "simplesamlphp/simplesamlphp-module-infocard": "<1.0.1",
                "simplito/elliptic-php": "<1.0.6",
                "slim/slim": "<2.6",
                "smarty/smarty": "<3.1.39",
                "socalnick/scn-social-auth": "<1.15.2",
                "socialiteproviders/steam": "<1.1",
                "spoonity/tcpdf": "<6.2.22",
                "squizlabs/php_codesniffer": ">=1,<2.8.1|>=3,<3.0.1",
                "ssddanbrown/bookstack": "<0.29.2",
                "stormpath/sdk": ">=0,<9.9.99",
                "studio-42/elfinder": "<2.1.49",
                "sulu/sulu": "<1.6.34|>=2,<2.0.10|>=2.1,<2.1.1",
                "swiftmailer/swiftmailer": ">=4,<5.4.5",
                "sylius/admin-bundle": ">=1,<1.0.17|>=1.1,<1.1.9|>=1.2,<1.2.2",
                "sylius/grid": ">=1,<1.1.19|>=1.2,<1.2.18|>=1.3,<1.3.13|>=1.4,<1.4.5|>=1.5,<1.5.1",
                "sylius/grid-bundle": ">=1,<1.1.19|>=1.2,<1.2.18|>=1.3,<1.3.13|>=1.4,<1.4.5|>=1.5,<1.5.1",
                "sylius/resource-bundle": "<1.3.14|>=1.4,<1.4.7|>=1.5,<1.5.2|>=1.6,<1.6.4",
                "sylius/sylius": "<1.6.9|>=1.7,<1.7.9|>=1.8,<1.8.3",
                "symbiote/silverstripe-multivaluefield": ">=3,<3.0.99",
                "symbiote/silverstripe-versionedfiles": "<=2.0.3",
                "symfony/cache": ">=3.1,<3.4.35|>=4,<4.2.12|>=4.3,<4.3.8",
                "symfony/dependency-injection": ">=2,<2.0.17|>=2.7,<2.7.51|>=2.8,<2.8.50|>=3,<3.4.26|>=4,<4.1.12|>=4.2,<4.2.7",
                "symfony/error-handler": ">=4.4,<4.4.4|>=5,<5.0.4",
                "symfony/form": ">=2.3,<2.3.35|>=2.4,<2.6.12|>=2.7,<2.7.50|>=2.8,<2.8.49|>=3,<3.4.20|>=4,<4.0.15|>=4.1,<4.1.9|>=4.2,<4.2.1",
                "symfony/framework-bundle": ">=2,<2.3.18|>=2.4,<2.4.8|>=2.5,<2.5.2|>=2.7,<2.7.51|>=2.8,<2.8.50|>=3,<3.4.26|>=4,<4.1.12|>=4.2,<4.2.7",
                "symfony/http-foundation": ">=2,<2.8.52|>=3,<3.4.35|>=4,<4.2.12|>=4.3,<4.3.8|>=4.4,<4.4.7|>=5,<5.0.7",
                "symfony/http-kernel": ">=2,<2.8.52|>=3,<3.4.35|>=4,<4.2.12|>=4.3,<4.4.13|>=5,<5.1.5",
                "symfony/intl": ">=2.7,<2.7.38|>=2.8,<2.8.31|>=3,<3.2.14|>=3.3,<3.3.13",
                "symfony/mime": ">=4.3,<4.3.8",
                "symfony/phpunit-bridge": ">=2.8,<2.8.50|>=3,<3.4.26|>=4,<4.1.12|>=4.2,<4.2.7",
                "symfony/polyfill": ">=1,<1.10",
                "symfony/polyfill-php55": ">=1,<1.10",
                "symfony/proxy-manager-bridge": ">=2.7,<2.7.51|>=2.8,<2.8.50|>=3,<3.4.26|>=4,<4.1.12|>=4.2,<4.2.7",
                "symfony/routing": ">=2,<2.0.19",
                "symfony/security": ">=2,<2.7.51|>=2.8,<2.8.50|>=3,<3.4.26|>=4,<4.1.12|>=4.2,<4.2.7|>=4.4,<4.4.7|>=5,<5.0.7",
                "symfony/security-bundle": ">=2,<2.7.48|>=2.8,<2.8.41|>=3,<3.3.17|>=3.4,<3.4.11|>=4,<4.0.11",
                "symfony/security-core": ">=2.4,<2.6.13|>=2.7,<2.7.9|>=2.7.30,<2.7.32|>=2.8,<2.8.37|>=3,<3.3.17|>=3.4,<3.4.7|>=4,<4.0.7",
                "symfony/security-csrf": ">=2.4,<2.7.48|>=2.8,<2.8.41|>=3,<3.3.17|>=3.4,<3.4.11|>=4,<4.0.11",
                "symfony/security-guard": ">=2.8,<2.8.41|>=3,<3.3.17|>=3.4,<3.4.11|>=4,<4.0.11",
                "symfony/security-http": ">=2.3,<2.3.41|>=2.4,<2.7.51|>=2.8,<2.8.50|>=3,<3.4.26|>=4,<4.2.12|>=4.3,<4.3.8|>=4.4,<4.4.7|>=5,<5.0.7",
                "symfony/serializer": ">=2,<2.0.11",
                "symfony/symfony": ">=2,<2.8.52|>=3,<3.4.35|>=4,<4.2.12|>=4.3,<4.4.13|>=5,<5.1.5",
                "symfony/translation": ">=2,<2.0.17",
                "symfony/validator": ">=2,<2.0.24|>=2.1,<2.1.12|>=2.2,<2.2.5|>=2.3,<2.3.3",
                "symfony/var-exporter": ">=4.2,<4.2.12|>=4.3,<4.3.8",
                "symfony/web-profiler-bundle": ">=2,<2.3.19|>=2.4,<2.4.9|>=2.5,<2.5.4",
                "symfony/yaml": ">=2,<2.0.22|>=2.1,<2.1.7",
                "t3g/svg-sanitizer": "<1.0.3",
                "tecnickcom/tcpdf": "<6.2.22",
                "thelia/backoffice-default-template": ">=2.1,<2.1.2",
                "thelia/thelia": ">=2.1-beta.1,<2.1.3",
                "theonedemon/phpwhois": "<=4.2.5",
                "titon/framework": ">=0,<9.9.99",
                "truckersmp/phpwhois": "<=4.3.1",
                "twig/twig": "<1.38|>=2,<2.7",
                "typo3/cms": ">=6.2,<6.2.30|>=7,<7.6.32|>=8,<8.7.38|>=9,<9.5.23|>=10,<10.4.10",
                "typo3/cms-core": ">=8,<8.7.38|>=9,<9.5.23|>=10,<10.4.10",
                "typo3/flow": ">=1,<1.0.4|>=1.1,<1.1.1|>=2,<2.0.1|>=2.3,<2.3.16|>=3,<3.0.10|>=3.1,<3.1.7|>=3.2,<3.2.7|>=3.3,<3.3.5",
                "typo3/neos": ">=1.1,<1.1.3|>=1.2,<1.2.13|>=2,<2.0.4",
                "typo3/phar-stream-wrapper": ">=1,<2.1.1|>=3,<3.1.1",
                "typo3fluid/fluid": ">=2,<2.0.8|>=2.1,<2.1.7|>=2.2,<2.2.4|>=2.3,<2.3.7|>=2.4,<2.4.4|>=2.5,<2.5.11|>=2.6,<2.6.10",
                "ua-parser/uap-php": "<3.8",
                "usmanhalalit/pixie": "<1.0.3|>=2,<2.0.2",
                "verot/class.upload.php": "<=1.0.3|>=2,<=2.0.4",
                "vrana/adminer": "<4.7.9",
                "wallabag/tcpdf": "<6.2.22",
                "willdurand/js-translation-bundle": "<2.1.1",
                "yii2mod/yii2-cms": "<1.9.2",
                "yiisoft/yii": ">=1.1.14,<1.1.15",
                "yiisoft/yii2": "<2.0.38",
                "yiisoft/yii2-bootstrap": "<2.0.4",
                "yiisoft/yii2-dev": "<2.0.15",
                "yiisoft/yii2-elasticsearch": "<2.0.5",
                "yiisoft/yii2-gii": "<2.0.4",
                "yiisoft/yii2-jui": "<2.0.4",
                "yiisoft/yii2-redis": "<2.0.8",
                "yourls/yourls": "<1.7.4",
                "zendframework/zend-cache": ">=2.4,<2.4.8|>=2.5,<2.5.3",
                "zendframework/zend-captcha": ">=2,<2.4.9|>=2.5,<2.5.2",
                "zendframework/zend-crypt": ">=2,<2.4.9|>=2.5,<2.5.2",
                "zendframework/zend-db": ">=2,<2.0.99|>=2.1,<2.1.99|>=2.2,<2.2.10|>=2.3,<2.3.5",
                "zendframework/zend-developer-tools": ">=1.2.2,<1.2.3",
                "zendframework/zend-diactoros": ">=1,<1.8.4",
                "zendframework/zend-feed": ">=1,<2.10.3",
                "zendframework/zend-form": ">=2,<2.2.7|>=2.3,<2.3.1",
                "zendframework/zend-http": ">=1,<2.8.1",
                "zendframework/zend-json": ">=2.1,<2.1.6|>=2.2,<2.2.6",
                "zendframework/zend-ldap": ">=2,<2.0.99|>=2.1,<2.1.99|>=2.2,<2.2.8|>=2.3,<2.3.3",
                "zendframework/zend-mail": ">=2,<2.4.11|>=2.5,<2.7.2",
                "zendframework/zend-navigation": ">=2,<2.2.7|>=2.3,<2.3.1",
                "zendframework/zend-session": ">=2,<2.0.99|>=2.1,<2.1.99|>=2.2,<2.2.9|>=2.3,<2.3.4",
                "zendframework/zend-validator": ">=2.3,<2.3.6",
                "zendframework/zend-view": ">=2,<2.2.7|>=2.3,<2.3.1",
                "zendframework/zend-xmlrpc": ">=2.1,<2.1.6|>=2.2,<2.2.6",
                "zendframework/zendframework": "<2.5.1",
                "zendframework/zendframework1": "<1.12.20",
                "zendframework/zendopenid": ">=2,<2.0.2",
                "zendframework/zendxml": ">=1,<1.0.1",
                "zetacomponents/mail": "<1.8.2",
                "zf-commons/zfc-user": "<1.2.2",
                "zfcampus/zf-apigility-doctrine": ">=1,<1.0.3",
                "zfr/zfr-oauth2-server-module": "<0.1.2"
            },
            "type": "metapackage",
            "notification-url": "https://packagist.org/downloads/",
            "license": [
                "MIT"
            ],
            "authors": [
                {
                    "name": "Marco Pivetta",
                    "email": "ocramius@gmail.com",
                    "role": "maintainer"
                },
                {
                    "name": "Ilya Tribusean",
                    "email": "slash3b@gmail.com",
                    "role": "maintainer"
                }
            ],
            "description": "Prevents installation of composer packages with known security vulnerabilities: no API, simply require it",
            "funding": [
                {
                    "url": "https://github.com/Ocramius",
                    "type": "github"
                },
                {
                    "url": "https://tidelift.com/funding/github/packagist/roave/security-advisories",
                    "type": "tidelift"
                }
            ],
<<<<<<< HEAD
            "time": "2021-02-16T17:17:25+00:00"
=======
            "time": "2021-02-26T20:02:39+00:00"
>>>>>>> 42d9bfb0
        },
        {
            "name": "sabre/event",
            "version": "5.1.2",
            "source": {
                "type": "git",
                "url": "https://github.com/sabre-io/event.git",
                "reference": "c120bec57c17b6251a496efc82b732418b49d50a"
            },
            "dist": {
                "type": "zip",
                "url": "https://api.github.com/repos/sabre-io/event/zipball/c120bec57c17b6251a496efc82b732418b49d50a",
                "reference": "c120bec57c17b6251a496efc82b732418b49d50a",
                "shasum": ""
            },
            "require": {
                "php": "^7.1 || ^8.0"
            },
            "require-dev": {
                "friendsofphp/php-cs-fixer": "~2.16.1",
                "phpstan/phpstan": "^0.12",
                "phpunit/phpunit": "^7.5 || ^8.5 || ^9.0"
            },
            "type": "library",
            "autoload": {
                "psr-4": {
                    "Sabre\\Event\\": "lib/"
                },
                "files": [
                    "lib/coroutine.php",
                    "lib/Loop/functions.php",
                    "lib/Promise/functions.php"
                ]
            },
            "notification-url": "https://packagist.org/downloads/",
            "license": [
                "BSD-3-Clause"
            ],
            "authors": [
                {
                    "name": "Evert Pot",
                    "email": "me@evertpot.com",
                    "homepage": "http://evertpot.com/",
                    "role": "Developer"
                }
            ],
            "description": "sabre/event is a library for lightweight event-based programming",
            "homepage": "http://sabre.io/event/",
            "keywords": [
                "EventEmitter",
                "async",
                "coroutine",
                "eventloop",
                "events",
                "hooks",
                "plugin",
                "promise",
                "reactor",
                "signal"
            ],
            "time": "2020-10-03T11:02:22+00:00"
        },
        {
            "name": "sebastian/cli-parser",
            "version": "1.0.1",
            "source": {
                "type": "git",
                "url": "https://github.com/sebastianbergmann/cli-parser.git",
                "reference": "442e7c7e687e42adc03470c7b668bc4b2402c0b2"
            },
            "dist": {
                "type": "zip",
                "url": "https://api.github.com/repos/sebastianbergmann/cli-parser/zipball/442e7c7e687e42adc03470c7b668bc4b2402c0b2",
                "reference": "442e7c7e687e42adc03470c7b668bc4b2402c0b2",
                "shasum": ""
            },
            "require": {
                "php": ">=7.3"
            },
            "require-dev": {
                "phpunit/phpunit": "^9.3"
            },
            "type": "library",
            "extra": {
                "branch-alias": {
                    "dev-master": "1.0-dev"
                }
            },
            "autoload": {
                "classmap": [
                    "src/"
                ]
            },
            "notification-url": "https://packagist.org/downloads/",
            "license": [
                "BSD-3-Clause"
            ],
            "authors": [
                {
                    "name": "Sebastian Bergmann",
                    "email": "sebastian@phpunit.de",
                    "role": "lead"
                }
            ],
            "description": "Library for parsing CLI options",
            "homepage": "https://github.com/sebastianbergmann/cli-parser",
            "funding": [
                {
                    "url": "https://github.com/sebastianbergmann",
                    "type": "github"
                }
            ],
            "time": "2020-09-28T06:08:49+00:00"
        },
        {
            "name": "sebastian/code-unit",
            "version": "1.0.8",
            "source": {
                "type": "git",
                "url": "https://github.com/sebastianbergmann/code-unit.git",
                "reference": "1fc9f64c0927627ef78ba436c9b17d967e68e120"
            },
            "dist": {
                "type": "zip",
                "url": "https://api.github.com/repos/sebastianbergmann/code-unit/zipball/1fc9f64c0927627ef78ba436c9b17d967e68e120",
                "reference": "1fc9f64c0927627ef78ba436c9b17d967e68e120",
                "shasum": ""
            },
            "require": {
                "php": ">=7.3"
            },
            "require-dev": {
                "phpunit/phpunit": "^9.3"
            },
            "type": "library",
            "extra": {
                "branch-alias": {
                    "dev-master": "1.0-dev"
                }
            },
            "autoload": {
                "classmap": [
                    "src/"
                ]
            },
            "notification-url": "https://packagist.org/downloads/",
            "license": [
                "BSD-3-Clause"
            ],
            "authors": [
                {
                    "name": "Sebastian Bergmann",
                    "email": "sebastian@phpunit.de",
                    "role": "lead"
                }
            ],
            "description": "Collection of value objects that represent the PHP code units",
            "homepage": "https://github.com/sebastianbergmann/code-unit",
            "funding": [
                {
                    "url": "https://github.com/sebastianbergmann",
                    "type": "github"
                }
            ],
            "time": "2020-10-26T13:08:54+00:00"
        },
        {
            "name": "sebastian/code-unit-reverse-lookup",
            "version": "2.0.3",
            "source": {
                "type": "git",
                "url": "https://github.com/sebastianbergmann/code-unit-reverse-lookup.git",
                "reference": "ac91f01ccec49fb77bdc6fd1e548bc70f7faa3e5"
            },
            "dist": {
                "type": "zip",
                "url": "https://api.github.com/repos/sebastianbergmann/code-unit-reverse-lookup/zipball/ac91f01ccec49fb77bdc6fd1e548bc70f7faa3e5",
                "reference": "ac91f01ccec49fb77bdc6fd1e548bc70f7faa3e5",
                "shasum": ""
            },
            "require": {
                "php": ">=7.3"
            },
            "require-dev": {
                "phpunit/phpunit": "^9.3"
            },
            "type": "library",
            "extra": {
                "branch-alias": {
                    "dev-master": "2.0-dev"
                }
            },
            "autoload": {
                "classmap": [
                    "src/"
                ]
            },
            "notification-url": "https://packagist.org/downloads/",
            "license": [
                "BSD-3-Clause"
            ],
            "authors": [
                {
                    "name": "Sebastian Bergmann",
                    "email": "sebastian@phpunit.de"
                }
            ],
            "description": "Looks up which function or method a line of code belongs to",
            "homepage": "https://github.com/sebastianbergmann/code-unit-reverse-lookup/",
            "funding": [
                {
                    "url": "https://github.com/sebastianbergmann",
                    "type": "github"
                }
            ],
            "time": "2020-09-28T05:30:19+00:00"
        },
        {
            "name": "sebastian/comparator",
            "version": "4.0.6",
            "source": {
                "type": "git",
                "url": "https://github.com/sebastianbergmann/comparator.git",
                "reference": "55f4261989e546dc112258c7a75935a81a7ce382"
            },
            "dist": {
                "type": "zip",
                "url": "https://api.github.com/repos/sebastianbergmann/comparator/zipball/55f4261989e546dc112258c7a75935a81a7ce382",
                "reference": "55f4261989e546dc112258c7a75935a81a7ce382",
                "shasum": ""
            },
            "require": {
                "php": ">=7.3",
                "sebastian/diff": "^4.0",
                "sebastian/exporter": "^4.0"
            },
            "require-dev": {
                "phpunit/phpunit": "^9.3"
            },
            "type": "library",
            "extra": {
                "branch-alias": {
                    "dev-master": "4.0-dev"
                }
            },
            "autoload": {
                "classmap": [
                    "src/"
                ]
            },
            "notification-url": "https://packagist.org/downloads/",
            "license": [
                "BSD-3-Clause"
            ],
            "authors": [
                {
                    "name": "Sebastian Bergmann",
                    "email": "sebastian@phpunit.de"
                },
                {
                    "name": "Jeff Welch",
                    "email": "whatthejeff@gmail.com"
                },
                {
                    "name": "Volker Dusch",
                    "email": "github@wallbash.com"
                },
                {
                    "name": "Bernhard Schussek",
                    "email": "bschussek@2bepublished.at"
                }
            ],
            "description": "Provides the functionality to compare PHP values for equality",
            "homepage": "https://github.com/sebastianbergmann/comparator",
            "keywords": [
                "comparator",
                "compare",
                "equality"
            ],
            "funding": [
                {
                    "url": "https://github.com/sebastianbergmann",
                    "type": "github"
                }
            ],
            "time": "2020-10-26T15:49:45+00:00"
        },
        {
            "name": "sebastian/complexity",
            "version": "2.0.2",
            "source": {
                "type": "git",
                "url": "https://github.com/sebastianbergmann/complexity.git",
                "reference": "739b35e53379900cc9ac327b2147867b8b6efd88"
            },
            "dist": {
                "type": "zip",
                "url": "https://api.github.com/repos/sebastianbergmann/complexity/zipball/739b35e53379900cc9ac327b2147867b8b6efd88",
                "reference": "739b35e53379900cc9ac327b2147867b8b6efd88",
                "shasum": ""
            },
            "require": {
                "nikic/php-parser": "^4.7",
                "php": ">=7.3"
            },
            "require-dev": {
                "phpunit/phpunit": "^9.3"
            },
            "type": "library",
            "extra": {
                "branch-alias": {
                    "dev-master": "2.0-dev"
                }
            },
            "autoload": {
                "classmap": [
                    "src/"
                ]
            },
            "notification-url": "https://packagist.org/downloads/",
            "license": [
                "BSD-3-Clause"
            ],
            "authors": [
                {
                    "name": "Sebastian Bergmann",
                    "email": "sebastian@phpunit.de",
                    "role": "lead"
                }
            ],
            "description": "Library for calculating the complexity of PHP code units",
            "homepage": "https://github.com/sebastianbergmann/complexity",
            "funding": [
                {
                    "url": "https://github.com/sebastianbergmann",
                    "type": "github"
                }
            ],
            "time": "2020-10-26T15:52:27+00:00"
        },
        {
            "name": "sebastian/diff",
            "version": "4.0.4",
            "source": {
                "type": "git",
                "url": "https://github.com/sebastianbergmann/diff.git",
                "reference": "3461e3fccc7cfdfc2720be910d3bd73c69be590d"
            },
            "dist": {
                "type": "zip",
                "url": "https://api.github.com/repos/sebastianbergmann/diff/zipball/3461e3fccc7cfdfc2720be910d3bd73c69be590d",
                "reference": "3461e3fccc7cfdfc2720be910d3bd73c69be590d",
                "shasum": ""
            },
            "require": {
                "php": ">=7.3"
            },
            "require-dev": {
                "phpunit/phpunit": "^9.3",
                "symfony/process": "^4.2 || ^5"
            },
            "type": "library",
            "extra": {
                "branch-alias": {
                    "dev-master": "4.0-dev"
                }
            },
            "autoload": {
                "classmap": [
                    "src/"
                ]
            },
            "notification-url": "https://packagist.org/downloads/",
            "license": [
                "BSD-3-Clause"
            ],
            "authors": [
                {
                    "name": "Sebastian Bergmann",
                    "email": "sebastian@phpunit.de"
                },
                {
                    "name": "Kore Nordmann",
                    "email": "mail@kore-nordmann.de"
                }
            ],
            "description": "Diff implementation",
            "homepage": "https://github.com/sebastianbergmann/diff",
            "keywords": [
                "diff",
                "udiff",
                "unidiff",
                "unified diff"
            ],
            "funding": [
                {
                    "url": "https://github.com/sebastianbergmann",
                    "type": "github"
                }
            ],
            "time": "2020-10-26T13:10:38+00:00"
        },
        {
            "name": "sebastian/environment",
            "version": "5.1.3",
            "source": {
                "type": "git",
                "url": "https://github.com/sebastianbergmann/environment.git",
                "reference": "388b6ced16caa751030f6a69e588299fa09200ac"
            },
            "dist": {
                "type": "zip",
                "url": "https://api.github.com/repos/sebastianbergmann/environment/zipball/388b6ced16caa751030f6a69e588299fa09200ac",
                "reference": "388b6ced16caa751030f6a69e588299fa09200ac",
                "shasum": ""
            },
            "require": {
                "php": ">=7.3"
            },
            "require-dev": {
                "phpunit/phpunit": "^9.3"
            },
            "suggest": {
                "ext-posix": "*"
            },
            "type": "library",
            "extra": {
                "branch-alias": {
                    "dev-master": "5.1-dev"
                }
            },
            "autoload": {
                "classmap": [
                    "src/"
                ]
            },
            "notification-url": "https://packagist.org/downloads/",
            "license": [
                "BSD-3-Clause"
            ],
            "authors": [
                {
                    "name": "Sebastian Bergmann",
                    "email": "sebastian@phpunit.de"
                }
            ],
            "description": "Provides functionality to handle HHVM/PHP environments",
            "homepage": "http://www.github.com/sebastianbergmann/environment",
            "keywords": [
                "Xdebug",
                "environment",
                "hhvm"
            ],
            "funding": [
                {
                    "url": "https://github.com/sebastianbergmann",
                    "type": "github"
                }
            ],
            "time": "2020-09-28T05:52:38+00:00"
        },
        {
            "name": "sebastian/exporter",
            "version": "4.0.3",
            "source": {
                "type": "git",
                "url": "https://github.com/sebastianbergmann/exporter.git",
                "reference": "d89cc98761b8cb5a1a235a6b703ae50d34080e65"
            },
            "dist": {
                "type": "zip",
                "url": "https://api.github.com/repos/sebastianbergmann/exporter/zipball/d89cc98761b8cb5a1a235a6b703ae50d34080e65",
                "reference": "d89cc98761b8cb5a1a235a6b703ae50d34080e65",
                "shasum": ""
            },
            "require": {
                "php": ">=7.3",
                "sebastian/recursion-context": "^4.0"
            },
            "require-dev": {
                "ext-mbstring": "*",
                "phpunit/phpunit": "^9.3"
            },
            "type": "library",
            "extra": {
                "branch-alias": {
                    "dev-master": "4.0-dev"
                }
            },
            "autoload": {
                "classmap": [
                    "src/"
                ]
            },
            "notification-url": "https://packagist.org/downloads/",
            "license": [
                "BSD-3-Clause"
            ],
            "authors": [
                {
                    "name": "Sebastian Bergmann",
                    "email": "sebastian@phpunit.de"
                },
                {
                    "name": "Jeff Welch",
                    "email": "whatthejeff@gmail.com"
                },
                {
                    "name": "Volker Dusch",
                    "email": "github@wallbash.com"
                },
                {
                    "name": "Adam Harvey",
                    "email": "aharvey@php.net"
                },
                {
                    "name": "Bernhard Schussek",
                    "email": "bschussek@gmail.com"
                }
            ],
            "description": "Provides the functionality to export PHP variables for visualization",
            "homepage": "http://www.github.com/sebastianbergmann/exporter",
            "keywords": [
                "export",
                "exporter"
            ],
            "funding": [
                {
                    "url": "https://github.com/sebastianbergmann",
                    "type": "github"
                }
            ],
            "time": "2020-09-28T05:24:23+00:00"
        },
        {
            "name": "sebastian/global-state",
            "version": "5.0.2",
            "source": {
                "type": "git",
                "url": "https://github.com/sebastianbergmann/global-state.git",
                "reference": "a90ccbddffa067b51f574dea6eb25d5680839455"
            },
            "dist": {
                "type": "zip",
                "url": "https://api.github.com/repos/sebastianbergmann/global-state/zipball/a90ccbddffa067b51f574dea6eb25d5680839455",
                "reference": "a90ccbddffa067b51f574dea6eb25d5680839455",
                "shasum": ""
            },
            "require": {
                "php": ">=7.3",
                "sebastian/object-reflector": "^2.0",
                "sebastian/recursion-context": "^4.0"
            },
            "require-dev": {
                "ext-dom": "*",
                "phpunit/phpunit": "^9.3"
            },
            "suggest": {
                "ext-uopz": "*"
            },
            "type": "library",
            "extra": {
                "branch-alias": {
                    "dev-master": "5.0-dev"
                }
            },
            "autoload": {
                "classmap": [
                    "src/"
                ]
            },
            "notification-url": "https://packagist.org/downloads/",
            "license": [
                "BSD-3-Clause"
            ],
            "authors": [
                {
                    "name": "Sebastian Bergmann",
                    "email": "sebastian@phpunit.de"
                }
            ],
            "description": "Snapshotting of global state",
            "homepage": "http://www.github.com/sebastianbergmann/global-state",
            "keywords": [
                "global state"
            ],
            "funding": [
                {
                    "url": "https://github.com/sebastianbergmann",
                    "type": "github"
                }
            ],
            "time": "2020-10-26T15:55:19+00:00"
        },
        {
            "name": "sebastian/lines-of-code",
            "version": "1.0.3",
            "source": {
                "type": "git",
                "url": "https://github.com/sebastianbergmann/lines-of-code.git",
                "reference": "c1c2e997aa3146983ed888ad08b15470a2e22ecc"
            },
            "dist": {
                "type": "zip",
                "url": "https://api.github.com/repos/sebastianbergmann/lines-of-code/zipball/c1c2e997aa3146983ed888ad08b15470a2e22ecc",
                "reference": "c1c2e997aa3146983ed888ad08b15470a2e22ecc",
                "shasum": ""
            },
            "require": {
                "nikic/php-parser": "^4.6",
                "php": ">=7.3"
            },
            "require-dev": {
                "phpunit/phpunit": "^9.3"
            },
            "type": "library",
            "extra": {
                "branch-alias": {
                    "dev-master": "1.0-dev"
                }
            },
            "autoload": {
                "classmap": [
                    "src/"
                ]
            },
            "notification-url": "https://packagist.org/downloads/",
            "license": [
                "BSD-3-Clause"
            ],
            "authors": [
                {
                    "name": "Sebastian Bergmann",
                    "email": "sebastian@phpunit.de",
                    "role": "lead"
                }
            ],
            "description": "Library for counting the lines of code in PHP source code",
            "homepage": "https://github.com/sebastianbergmann/lines-of-code",
            "funding": [
                {
                    "url": "https://github.com/sebastianbergmann",
                    "type": "github"
                }
            ],
            "time": "2020-11-28T06:42:11+00:00"
        },
        {
            "name": "sebastian/object-enumerator",
            "version": "4.0.4",
            "source": {
                "type": "git",
                "url": "https://github.com/sebastianbergmann/object-enumerator.git",
                "reference": "5c9eeac41b290a3712d88851518825ad78f45c71"
            },
            "dist": {
                "type": "zip",
                "url": "https://api.github.com/repos/sebastianbergmann/object-enumerator/zipball/5c9eeac41b290a3712d88851518825ad78f45c71",
                "reference": "5c9eeac41b290a3712d88851518825ad78f45c71",
                "shasum": ""
            },
            "require": {
                "php": ">=7.3",
                "sebastian/object-reflector": "^2.0",
                "sebastian/recursion-context": "^4.0"
            },
            "require-dev": {
                "phpunit/phpunit": "^9.3"
            },
            "type": "library",
            "extra": {
                "branch-alias": {
                    "dev-master": "4.0-dev"
                }
            },
            "autoload": {
                "classmap": [
                    "src/"
                ]
            },
            "notification-url": "https://packagist.org/downloads/",
            "license": [
                "BSD-3-Clause"
            ],
            "authors": [
                {
                    "name": "Sebastian Bergmann",
                    "email": "sebastian@phpunit.de"
                }
            ],
            "description": "Traverses array structures and object graphs to enumerate all referenced objects",
            "homepage": "https://github.com/sebastianbergmann/object-enumerator/",
            "funding": [
                {
                    "url": "https://github.com/sebastianbergmann",
                    "type": "github"
                }
            ],
            "time": "2020-10-26T13:12:34+00:00"
        },
        {
            "name": "sebastian/object-reflector",
            "version": "2.0.4",
            "source": {
                "type": "git",
                "url": "https://github.com/sebastianbergmann/object-reflector.git",
                "reference": "b4f479ebdbf63ac605d183ece17d8d7fe49c15c7"
            },
            "dist": {
                "type": "zip",
                "url": "https://api.github.com/repos/sebastianbergmann/object-reflector/zipball/b4f479ebdbf63ac605d183ece17d8d7fe49c15c7",
                "reference": "b4f479ebdbf63ac605d183ece17d8d7fe49c15c7",
                "shasum": ""
            },
            "require": {
                "php": ">=7.3"
            },
            "require-dev": {
                "phpunit/phpunit": "^9.3"
            },
            "type": "library",
            "extra": {
                "branch-alias": {
                    "dev-master": "2.0-dev"
                }
            },
            "autoload": {
                "classmap": [
                    "src/"
                ]
            },
            "notification-url": "https://packagist.org/downloads/",
            "license": [
                "BSD-3-Clause"
            ],
            "authors": [
                {
                    "name": "Sebastian Bergmann",
                    "email": "sebastian@phpunit.de"
                }
            ],
            "description": "Allows reflection of object attributes, including inherited and non-public ones",
            "homepage": "https://github.com/sebastianbergmann/object-reflector/",
            "funding": [
                {
                    "url": "https://github.com/sebastianbergmann",
                    "type": "github"
                }
            ],
            "time": "2020-10-26T13:14:26+00:00"
        },
        {
            "name": "sebastian/recursion-context",
            "version": "4.0.4",
            "source": {
                "type": "git",
                "url": "https://github.com/sebastianbergmann/recursion-context.git",
                "reference": "cd9d8cf3c5804de4341c283ed787f099f5506172"
            },
            "dist": {
                "type": "zip",
                "url": "https://api.github.com/repos/sebastianbergmann/recursion-context/zipball/cd9d8cf3c5804de4341c283ed787f099f5506172",
                "reference": "cd9d8cf3c5804de4341c283ed787f099f5506172",
                "shasum": ""
            },
            "require": {
                "php": ">=7.3"
            },
            "require-dev": {
                "phpunit/phpunit": "^9.3"
            },
            "type": "library",
            "extra": {
                "branch-alias": {
                    "dev-master": "4.0-dev"
                }
            },
            "autoload": {
                "classmap": [
                    "src/"
                ]
            },
            "notification-url": "https://packagist.org/downloads/",
            "license": [
                "BSD-3-Clause"
            ],
            "authors": [
                {
                    "name": "Sebastian Bergmann",
                    "email": "sebastian@phpunit.de"
                },
                {
                    "name": "Jeff Welch",
                    "email": "whatthejeff@gmail.com"
                },
                {
                    "name": "Adam Harvey",
                    "email": "aharvey@php.net"
                }
            ],
            "description": "Provides functionality to recursively process PHP variables",
            "homepage": "http://www.github.com/sebastianbergmann/recursion-context",
            "funding": [
                {
                    "url": "https://github.com/sebastianbergmann",
                    "type": "github"
                }
            ],
            "time": "2020-10-26T13:17:30+00:00"
        },
        {
            "name": "sebastian/resource-operations",
            "version": "3.0.3",
            "source": {
                "type": "git",
                "url": "https://github.com/sebastianbergmann/resource-operations.git",
                "reference": "0f4443cb3a1d92ce809899753bc0d5d5a8dd19a8"
            },
            "dist": {
                "type": "zip",
                "url": "https://api.github.com/repos/sebastianbergmann/resource-operations/zipball/0f4443cb3a1d92ce809899753bc0d5d5a8dd19a8",
                "reference": "0f4443cb3a1d92ce809899753bc0d5d5a8dd19a8",
                "shasum": ""
            },
            "require": {
                "php": ">=7.3"
            },
            "require-dev": {
                "phpunit/phpunit": "^9.0"
            },
            "type": "library",
            "extra": {
                "branch-alias": {
                    "dev-master": "3.0-dev"
                }
            },
            "autoload": {
                "classmap": [
                    "src/"
                ]
            },
            "notification-url": "https://packagist.org/downloads/",
            "license": [
                "BSD-3-Clause"
            ],
            "authors": [
                {
                    "name": "Sebastian Bergmann",
                    "email": "sebastian@phpunit.de"
                }
            ],
            "description": "Provides a list of PHP built-in functions that operate on resources",
            "homepage": "https://www.github.com/sebastianbergmann/resource-operations",
            "funding": [
                {
                    "url": "https://github.com/sebastianbergmann",
                    "type": "github"
                }
            ],
            "time": "2020-09-28T06:45:17+00:00"
        },
        {
            "name": "sebastian/type",
            "version": "2.3.1",
            "source": {
                "type": "git",
                "url": "https://github.com/sebastianbergmann/type.git",
                "reference": "81cd61ab7bbf2de744aba0ea61fae32f721df3d2"
            },
            "dist": {
                "type": "zip",
                "url": "https://api.github.com/repos/sebastianbergmann/type/zipball/81cd61ab7bbf2de744aba0ea61fae32f721df3d2",
                "reference": "81cd61ab7bbf2de744aba0ea61fae32f721df3d2",
                "shasum": ""
            },
            "require": {
                "php": ">=7.3"
            },
            "require-dev": {
                "phpunit/phpunit": "^9.3"
            },
            "type": "library",
            "extra": {
                "branch-alias": {
                    "dev-master": "2.3-dev"
                }
            },
            "autoload": {
                "classmap": [
                    "src/"
                ]
            },
            "notification-url": "https://packagist.org/downloads/",
            "license": [
                "BSD-3-Clause"
            ],
            "authors": [
                {
                    "name": "Sebastian Bergmann",
                    "email": "sebastian@phpunit.de",
                    "role": "lead"
                }
            ],
            "description": "Collection of value objects that represent the types of the PHP type system",
            "homepage": "https://github.com/sebastianbergmann/type",
            "funding": [
                {
                    "url": "https://github.com/sebastianbergmann",
                    "type": "github"
                }
            ],
            "time": "2020-10-26T13:18:59+00:00"
        },
        {
            "name": "sebastian/version",
            "version": "3.0.2",
            "source": {
                "type": "git",
                "url": "https://github.com/sebastianbergmann/version.git",
                "reference": "c6c1022351a901512170118436c764e473f6de8c"
            },
            "dist": {
                "type": "zip",
                "url": "https://api.github.com/repos/sebastianbergmann/version/zipball/c6c1022351a901512170118436c764e473f6de8c",
                "reference": "c6c1022351a901512170118436c764e473f6de8c",
                "shasum": ""
            },
            "require": {
                "php": ">=7.3"
            },
            "type": "library",
            "extra": {
                "branch-alias": {
                    "dev-master": "3.0-dev"
                }
            },
            "autoload": {
                "classmap": [
                    "src/"
                ]
            },
            "notification-url": "https://packagist.org/downloads/",
            "license": [
                "BSD-3-Clause"
            ],
            "authors": [
                {
                    "name": "Sebastian Bergmann",
                    "email": "sebastian@phpunit.de",
                    "role": "lead"
                }
            ],
            "description": "Library that helps with managing the version number of Git-hosted PHP projects",
            "homepage": "https://github.com/sebastianbergmann/version",
            "funding": [
                {
                    "url": "https://github.com/sebastianbergmann",
                    "type": "github"
                }
            ],
            "time": "2020-09-28T06:39:44+00:00"
        },
        {
            "name": "symfony/deprecation-contracts",
            "version": "v2.2.0",
            "source": {
                "type": "git",
                "url": "https://github.com/symfony/deprecation-contracts.git",
                "reference": "5fa56b4074d1ae755beb55617ddafe6f5d78f665"
            },
            "dist": {
                "type": "zip",
                "url": "https://api.github.com/repos/symfony/deprecation-contracts/zipball/5fa56b4074d1ae755beb55617ddafe6f5d78f665",
                "reference": "5fa56b4074d1ae755beb55617ddafe6f5d78f665",
                "shasum": ""
            },
            "require": {
                "php": ">=7.1"
            },
            "type": "library",
            "extra": {
                "branch-alias": {
                    "dev-master": "2.2-dev"
                },
                "thanks": {
                    "name": "symfony/contracts",
                    "url": "https://github.com/symfony/contracts"
                }
            },
            "autoload": {
                "files": [
                    "function.php"
                ]
            },
            "notification-url": "https://packagist.org/downloads/",
            "license": [
                "MIT"
            ],
            "authors": [
                {
                    "name": "Nicolas Grekas",
                    "email": "p@tchwork.com"
                },
                {
                    "name": "Symfony Community",
                    "homepage": "https://symfony.com/contributors"
                }
            ],
            "description": "A generic function and convention to trigger deprecation notices",
            "homepage": "https://symfony.com",
            "funding": [
                {
                    "url": "https://symfony.com/sponsor",
                    "type": "custom"
                },
                {
                    "url": "https://github.com/fabpot",
                    "type": "github"
                },
                {
                    "url": "https://tidelift.com/funding/github/packagist/symfony/symfony",
                    "type": "tidelift"
                }
            ],
            "time": "2020-09-07T11:33:47+00:00"
        },
        {
            "name": "symfony/event-dispatcher",
            "version": "v5.2.3",
            "source": {
                "type": "git",
                "url": "https://github.com/symfony/event-dispatcher.git",
                "reference": "4f9760f8074978ad82e2ce854dff79a71fe45367"
            },
            "dist": {
                "type": "zip",
                "url": "https://api.github.com/repos/symfony/event-dispatcher/zipball/4f9760f8074978ad82e2ce854dff79a71fe45367",
                "reference": "4f9760f8074978ad82e2ce854dff79a71fe45367",
                "shasum": ""
            },
            "require": {
                "php": ">=7.2.5",
                "symfony/deprecation-contracts": "^2.1",
                "symfony/event-dispatcher-contracts": "^2",
                "symfony/polyfill-php80": "^1.15"
            },
            "conflict": {
                "symfony/dependency-injection": "<4.4"
            },
            "provide": {
                "psr/event-dispatcher-implementation": "1.0",
                "symfony/event-dispatcher-implementation": "2.0"
            },
            "require-dev": {
                "psr/log": "~1.0",
                "symfony/config": "^4.4|^5.0",
                "symfony/dependency-injection": "^4.4|^5.0",
                "symfony/error-handler": "^4.4|^5.0",
                "symfony/expression-language": "^4.4|^5.0",
                "symfony/http-foundation": "^4.4|^5.0",
                "symfony/service-contracts": "^1.1|^2",
                "symfony/stopwatch": "^4.4|^5.0"
            },
            "suggest": {
                "symfony/dependency-injection": "",
                "symfony/http-kernel": ""
            },
            "type": "library",
            "autoload": {
                "psr-4": {
                    "Symfony\\Component\\EventDispatcher\\": ""
                },
                "exclude-from-classmap": [
                    "/Tests/"
                ]
            },
            "notification-url": "https://packagist.org/downloads/",
            "license": [
                "MIT"
            ],
            "authors": [
                {
                    "name": "Fabien Potencier",
                    "email": "fabien@symfony.com"
                },
                {
                    "name": "Symfony Community",
                    "homepage": "https://symfony.com/contributors"
                }
            ],
            "description": "Provides tools that allow your application components to communicate with each other by dispatching events and listening to them",
            "homepage": "https://symfony.com",
            "funding": [
                {
                    "url": "https://symfony.com/sponsor",
                    "type": "custom"
                },
                {
                    "url": "https://github.com/fabpot",
                    "type": "github"
                },
                {
                    "url": "https://tidelift.com/funding/github/packagist/symfony/symfony",
                    "type": "tidelift"
                }
            ],
            "time": "2021-01-27T10:36:42+00:00"
        },
        {
            "name": "symfony/event-dispatcher-contracts",
            "version": "v2.2.0",
            "source": {
                "type": "git",
                "url": "https://github.com/symfony/event-dispatcher-contracts.git",
                "reference": "0ba7d54483095a198fa51781bc608d17e84dffa2"
            },
            "dist": {
                "type": "zip",
                "url": "https://api.github.com/repos/symfony/event-dispatcher-contracts/zipball/0ba7d54483095a198fa51781bc608d17e84dffa2",
                "reference": "0ba7d54483095a198fa51781bc608d17e84dffa2",
                "shasum": ""
            },
            "require": {
                "php": ">=7.2.5",
                "psr/event-dispatcher": "^1"
            },
            "suggest": {
                "symfony/event-dispatcher-implementation": ""
            },
            "type": "library",
            "extra": {
                "branch-alias": {
                    "dev-master": "2.2-dev"
                },
                "thanks": {
                    "name": "symfony/contracts",
                    "url": "https://github.com/symfony/contracts"
                }
            },
            "autoload": {
                "psr-4": {
                    "Symfony\\Contracts\\EventDispatcher\\": ""
                }
            },
            "notification-url": "https://packagist.org/downloads/",
            "license": [
                "MIT"
            ],
            "authors": [
                {
                    "name": "Nicolas Grekas",
                    "email": "p@tchwork.com"
                },
                {
                    "name": "Symfony Community",
                    "homepage": "https://symfony.com/contributors"
                }
            ],
            "description": "Generic abstractions related to dispatching event",
            "homepage": "https://symfony.com",
            "keywords": [
                "abstractions",
                "contracts",
                "decoupling",
                "interfaces",
                "interoperability",
                "standards"
            ],
            "funding": [
                {
                    "url": "https://symfony.com/sponsor",
                    "type": "custom"
                },
                {
                    "url": "https://github.com/fabpot",
                    "type": "github"
                },
                {
                    "url": "https://tidelift.com/funding/github/packagist/symfony/symfony",
                    "type": "tidelift"
                }
            ],
            "time": "2020-09-07T11:33:47+00:00"
        },
        {
            "name": "symfony/filesystem",
            "version": "v5.2.3",
            "source": {
                "type": "git",
                "url": "https://github.com/symfony/filesystem.git",
                "reference": "262d033b57c73e8b59cd6e68a45c528318b15038"
            },
            "dist": {
                "type": "zip",
                "url": "https://api.github.com/repos/symfony/filesystem/zipball/262d033b57c73e8b59cd6e68a45c528318b15038",
                "reference": "262d033b57c73e8b59cd6e68a45c528318b15038",
                "shasum": ""
            },
            "require": {
                "php": ">=7.2.5",
                "symfony/polyfill-ctype": "~1.8"
            },
            "type": "library",
            "autoload": {
                "psr-4": {
                    "Symfony\\Component\\Filesystem\\": ""
                },
                "exclude-from-classmap": [
                    "/Tests/"
                ]
            },
            "notification-url": "https://packagist.org/downloads/",
            "license": [
                "MIT"
            ],
            "authors": [
                {
                    "name": "Fabien Potencier",
                    "email": "fabien@symfony.com"
                },
                {
                    "name": "Symfony Community",
                    "homepage": "https://symfony.com/contributors"
                }
            ],
            "description": "Provides basic utilities for the filesystem",
            "homepage": "https://symfony.com",
            "funding": [
                {
                    "url": "https://symfony.com/sponsor",
                    "type": "custom"
                },
                {
                    "url": "https://github.com/fabpot",
                    "type": "github"
                },
                {
                    "url": "https://tidelift.com/funding/github/packagist/symfony/symfony",
                    "type": "tidelift"
                }
            ],
            "time": "2021-01-27T10:01:46+00:00"
        },
        {
            "name": "symfony/options-resolver",
            "version": "v5.2.3",
            "source": {
                "type": "git",
                "url": "https://github.com/symfony/options-resolver.git",
                "reference": "5d0f633f9bbfcf7ec642a2b5037268e61b0a62ce"
            },
            "dist": {
                "type": "zip",
                "url": "https://api.github.com/repos/symfony/options-resolver/zipball/5d0f633f9bbfcf7ec642a2b5037268e61b0a62ce",
                "reference": "5d0f633f9bbfcf7ec642a2b5037268e61b0a62ce",
                "shasum": ""
            },
            "require": {
                "php": ">=7.2.5",
                "symfony/deprecation-contracts": "^2.1",
                "symfony/polyfill-php73": "~1.0",
                "symfony/polyfill-php80": "^1.15"
            },
            "type": "library",
            "autoload": {
                "psr-4": {
                    "Symfony\\Component\\OptionsResolver\\": ""
                },
                "exclude-from-classmap": [
                    "/Tests/"
                ]
            },
            "notification-url": "https://packagist.org/downloads/",
            "license": [
                "MIT"
            ],
            "authors": [
                {
                    "name": "Fabien Potencier",
                    "email": "fabien@symfony.com"
                },
                {
                    "name": "Symfony Community",
                    "homepage": "https://symfony.com/contributors"
                }
            ],
            "description": "Provides an improved replacement for the array_replace PHP function",
            "homepage": "https://symfony.com",
            "keywords": [
                "config",
                "configuration",
                "options"
            ],
            "funding": [
                {
                    "url": "https://symfony.com/sponsor",
                    "type": "custom"
                },
                {
                    "url": "https://github.com/fabpot",
                    "type": "github"
                },
                {
                    "url": "https://tidelift.com/funding/github/packagist/symfony/symfony",
                    "type": "tidelift"
                }
            ],
            "time": "2021-01-27T12:56:27+00:00"
        },
        {
            "name": "symfony/polyfill-php70",
            "version": "v1.20.0",
            "source": {
                "type": "git",
                "url": "https://github.com/symfony/polyfill-php70.git",
                "reference": "5f03a781d984aae42cebd18e7912fa80f02ee644"
            },
            "dist": {
                "type": "zip",
                "url": "https://api.github.com/repos/symfony/polyfill-php70/zipball/5f03a781d984aae42cebd18e7912fa80f02ee644",
                "reference": "5f03a781d984aae42cebd18e7912fa80f02ee644",
                "shasum": ""
            },
            "require": {
                "php": ">=7.1"
            },
            "type": "metapackage",
            "extra": {
                "branch-alias": {
                    "dev-main": "1.20-dev"
                },
                "thanks": {
                    "name": "symfony/polyfill",
                    "url": "https://github.com/symfony/polyfill"
                }
            },
            "notification-url": "https://packagist.org/downloads/",
            "license": [
                "MIT"
            ],
            "authors": [
                {
                    "name": "Nicolas Grekas",
                    "email": "p@tchwork.com"
                },
                {
                    "name": "Symfony Community",
                    "homepage": "https://symfony.com/contributors"
                }
            ],
            "description": "Symfony polyfill backporting some PHP 7.0+ features to lower PHP versions",
            "homepage": "https://symfony.com",
            "keywords": [
                "compatibility",
                "polyfill",
                "portable",
                "shim"
            ],
            "funding": [
                {
                    "url": "https://symfony.com/sponsor",
                    "type": "custom"
                },
                {
                    "url": "https://github.com/fabpot",
                    "type": "github"
                },
                {
                    "url": "https://tidelift.com/funding/github/packagist/symfony/symfony",
                    "type": "tidelift"
                }
            ],
            "time": "2020-10-23T14:02:19+00:00"
        },
        {
            "name": "symfony/polyfill-php72",
            "version": "v1.22.1",
            "source": {
                "type": "git",
                "url": "https://github.com/symfony/polyfill-php72.git",
                "reference": "cc6e6f9b39fe8075b3dabfbaf5b5f645ae1340c9"
            },
            "dist": {
                "type": "zip",
                "url": "https://api.github.com/repos/symfony/polyfill-php72/zipball/cc6e6f9b39fe8075b3dabfbaf5b5f645ae1340c9",
                "reference": "cc6e6f9b39fe8075b3dabfbaf5b5f645ae1340c9",
                "shasum": ""
            },
            "require": {
                "php": ">=7.1"
            },
            "type": "library",
            "extra": {
                "branch-alias": {
                    "dev-main": "1.22-dev"
                },
                "thanks": {
                    "name": "symfony/polyfill",
                    "url": "https://github.com/symfony/polyfill"
                }
            },
            "autoload": {
                "psr-4": {
                    "Symfony\\Polyfill\\Php72\\": ""
                },
                "files": [
                    "bootstrap.php"
                ]
            },
            "notification-url": "https://packagist.org/downloads/",
            "license": [
                "MIT"
            ],
            "authors": [
                {
                    "name": "Nicolas Grekas",
                    "email": "p@tchwork.com"
                },
                {
                    "name": "Symfony Community",
                    "homepage": "https://symfony.com/contributors"
                }
            ],
            "description": "Symfony polyfill backporting some PHP 7.2+ features to lower PHP versions",
            "homepage": "https://symfony.com",
            "keywords": [
                "compatibility",
                "polyfill",
                "portable",
                "shim"
            ],
            "funding": [
                {
                    "url": "https://symfony.com/sponsor",
                    "type": "custom"
                },
                {
                    "url": "https://github.com/fabpot",
                    "type": "github"
                },
                {
                    "url": "https://tidelift.com/funding/github/packagist/symfony/symfony",
                    "type": "tidelift"
                }
            ],
            "time": "2021-01-07T16:49:33+00:00"
        },
        {
            "name": "symfony/process",
            "version": "v5.2.3",
            "source": {
                "type": "git",
                "url": "https://github.com/symfony/process.git",
                "reference": "313a38f09c77fbcdc1d223e57d368cea76a2fd2f"
            },
            "dist": {
                "type": "zip",
                "url": "https://api.github.com/repos/symfony/process/zipball/313a38f09c77fbcdc1d223e57d368cea76a2fd2f",
                "reference": "313a38f09c77fbcdc1d223e57d368cea76a2fd2f",
                "shasum": ""
            },
            "require": {
                "php": ">=7.2.5",
                "symfony/polyfill-php80": "^1.15"
            },
            "type": "library",
            "autoload": {
                "psr-4": {
                    "Symfony\\Component\\Process\\": ""
                },
                "exclude-from-classmap": [
                    "/Tests/"
                ]
            },
            "notification-url": "https://packagist.org/downloads/",
            "license": [
                "MIT"
            ],
            "authors": [
                {
                    "name": "Fabien Potencier",
                    "email": "fabien@symfony.com"
                },
                {
                    "name": "Symfony Community",
                    "homepage": "https://symfony.com/contributors"
                }
            ],
            "description": "Executes commands in sub-processes",
            "homepage": "https://symfony.com",
            "funding": [
                {
                    "url": "https://symfony.com/sponsor",
                    "type": "custom"
                },
                {
                    "url": "https://github.com/fabpot",
                    "type": "github"
                },
                {
                    "url": "https://tidelift.com/funding/github/packagist/symfony/symfony",
                    "type": "tidelift"
                }
            ],
            "time": "2021-01-27T10:15:41+00:00"
        },
        {
            "name": "symfony/stopwatch",
            "version": "v5.2.3",
            "source": {
                "type": "git",
                "url": "https://github.com/symfony/stopwatch.git",
                "reference": "b12274acfab9d9850c52583d136a24398cdf1a0c"
            },
            "dist": {
                "type": "zip",
                "url": "https://api.github.com/repos/symfony/stopwatch/zipball/b12274acfab9d9850c52583d136a24398cdf1a0c",
                "reference": "b12274acfab9d9850c52583d136a24398cdf1a0c",
                "shasum": ""
            },
            "require": {
                "php": ">=7.2.5",
                "symfony/service-contracts": "^1.0|^2"
            },
            "type": "library",
            "autoload": {
                "psr-4": {
                    "Symfony\\Component\\Stopwatch\\": ""
                },
                "exclude-from-classmap": [
                    "/Tests/"
                ]
            },
            "notification-url": "https://packagist.org/downloads/",
            "license": [
                "MIT"
            ],
            "authors": [
                {
                    "name": "Fabien Potencier",
                    "email": "fabien@symfony.com"
                },
                {
                    "name": "Symfony Community",
                    "homepage": "https://symfony.com/contributors"
                }
            ],
            "description": "Provides a way to profile code",
            "homepage": "https://symfony.com",
            "funding": [
                {
                    "url": "https://symfony.com/sponsor",
                    "type": "custom"
                },
                {
                    "url": "https://github.com/fabpot",
                    "type": "github"
                },
                {
                    "url": "https://tidelift.com/funding/github/packagist/symfony/symfony",
                    "type": "tidelift"
                }
            ],
            "time": "2021-01-27T10:15:41+00:00"
        },
        {
            "name": "theseer/tokenizer",
            "version": "1.2.0",
            "source": {
                "type": "git",
                "url": "https://github.com/theseer/tokenizer.git",
                "reference": "75a63c33a8577608444246075ea0af0d052e452a"
            },
            "dist": {
                "type": "zip",
                "url": "https://api.github.com/repos/theseer/tokenizer/zipball/75a63c33a8577608444246075ea0af0d052e452a",
                "reference": "75a63c33a8577608444246075ea0af0d052e452a",
                "shasum": ""
            },
            "require": {
                "ext-dom": "*",
                "ext-tokenizer": "*",
                "ext-xmlwriter": "*",
                "php": "^7.2 || ^8.0"
            },
            "type": "library",
            "autoload": {
                "classmap": [
                    "src/"
                ]
            },
            "notification-url": "https://packagist.org/downloads/",
            "license": [
                "BSD-3-Clause"
            ],
            "authors": [
                {
                    "name": "Arne Blankerts",
                    "email": "arne@blankerts.de",
                    "role": "Developer"
                }
            ],
            "description": "A small library for converting tokenized PHP source code into XML and potentially other formats",
            "funding": [
                {
                    "url": "https://github.com/theseer",
                    "type": "github"
                }
            ],
            "time": "2020-07-12T23:59:07+00:00"
        },
        {
            "name": "vimeo/psalm",
            "version": "4.6.1",
            "source": {
                "type": "git",
                "url": "https://github.com/vimeo/psalm.git",
                "reference": "e93e532e4eaad6d68c4d7b606853800eaceccc72"
            },
            "dist": {
                "type": "zip",
                "url": "https://api.github.com/repos/vimeo/psalm/zipball/e93e532e4eaad6d68c4d7b606853800eaceccc72",
                "reference": "e93e532e4eaad6d68c4d7b606853800eaceccc72",
                "shasum": ""
            },
            "require": {
                "amphp/amp": "^2.1",
                "amphp/byte-stream": "^1.5",
                "composer/package-versions-deprecated": "^1.8.0",
                "composer/semver": "^1.4 || ^2.0 || ^3.0",
                "composer/xdebug-handler": "^1.1",
                "dnoegel/php-xdg-base-dir": "^0.1.1",
                "ext-dom": "*",
                "ext-json": "*",
                "ext-libxml": "*",
                "ext-mbstring": "*",
                "ext-simplexml": "*",
                "ext-tokenizer": "*",
                "felixfbecker/advanced-json-rpc": "^3.0.3",
                "felixfbecker/language-server-protocol": "^1.4",
                "netresearch/jsonmapper": "^1.0 || ^2.0 || ^3.0 || ^4.0",
                "nikic/php-parser": "^4.10.1",
                "openlss/lib-array2xml": "^1.0",
                "php": "^7.1|^8",
                "sebastian/diff": "^3.0 || ^4.0",
                "symfony/console": "^3.4.17 || ^4.1.6 || ^5.0",
                "webmozart/path-util": "^2.3"
            },
            "provide": {
                "psalm/psalm": "self.version"
            },
            "require-dev": {
                "amphp/amp": "^2.4.2",
                "bamarni/composer-bin-plugin": "^1.2",
                "brianium/paratest": "^4.0||^6.0",
                "ext-curl": "*",
                "php-parallel-lint/php-parallel-lint": "^1.2",
                "phpdocumentor/reflection-docblock": "^5",
                "phpmyadmin/sql-parser": "5.1.0||dev-master",
                "phpspec/prophecy": ">=1.9.0",
                "phpunit/phpunit": "^9.0",
                "psalm/plugin-phpunit": "^0.13",
                "slevomat/coding-standard": "^6.3.11",
                "squizlabs/php_codesniffer": "^3.5",
                "symfony/process": "^4.3",
                "weirdan/prophecy-shim": "^1.0 || ^2.0"
            },
            "suggest": {
                "ext-igbinary": "^2.0.5"
            },
            "bin": [
                "psalm",
                "psalm-language-server",
                "psalm-plugin",
                "psalm-refactor",
                "psalter"
            ],
            "type": "library",
            "extra": {
                "branch-alias": {
                    "dev-master": "4.x-dev",
                    "dev-3.x": "3.x-dev",
                    "dev-2.x": "2.x-dev",
                    "dev-1.x": "1.x-dev"
                }
            },
            "autoload": {
                "psr-4": {
                    "Psalm\\": "src/Psalm/"
                },
                "files": [
                    "src/functions.php",
                    "src/spl_object_id.php"
                ]
            },
            "notification-url": "https://packagist.org/downloads/",
            "license": [
                "MIT"
            ],
            "authors": [
                {
                    "name": "Matthew Brown"
                }
            ],
            "description": "A static analysis tool for finding errors in PHP applications",
            "keywords": [
                "code",
                "inspection",
                "php"
            ],
            "time": "2021-02-17T21:54:11+00:00"
        },
        {
            "name": "webmozart/assert",
            "version": "1.9.1",
            "source": {
                "type": "git",
                "url": "https://github.com/webmozarts/assert.git",
                "reference": "bafc69caeb4d49c39fd0779086c03a3738cbb389"
            },
            "dist": {
                "type": "zip",
                "url": "https://api.github.com/repos/webmozarts/assert/zipball/bafc69caeb4d49c39fd0779086c03a3738cbb389",
                "reference": "bafc69caeb4d49c39fd0779086c03a3738cbb389",
                "shasum": ""
            },
            "require": {
                "php": "^5.3.3 || ^7.0 || ^8.0",
                "symfony/polyfill-ctype": "^1.8"
            },
            "conflict": {
                "phpstan/phpstan": "<0.12.20",
                "vimeo/psalm": "<3.9.1"
            },
            "require-dev": {
                "phpunit/phpunit": "^4.8.36 || ^7.5.13"
            },
            "type": "library",
            "autoload": {
                "psr-4": {
                    "Webmozart\\Assert\\": "src/"
                }
            },
            "notification-url": "https://packagist.org/downloads/",
            "license": [
                "MIT"
            ],
            "authors": [
                {
                    "name": "Bernhard Schussek",
                    "email": "bschussek@gmail.com"
                }
            ],
            "description": "Assertions to validate method input/output with nice error messages.",
            "keywords": [
                "assert",
                "check",
                "validate"
            ],
            "time": "2020-07-08T17:02:28+00:00"
        },
        {
            "name": "webmozart/path-util",
            "version": "2.3.0",
            "source": {
                "type": "git",
                "url": "https://github.com/webmozart/path-util.git",
                "reference": "d939f7edc24c9a1bb9c0dee5cb05d8e859490725"
            },
            "dist": {
                "type": "zip",
                "url": "https://api.github.com/repos/webmozart/path-util/zipball/d939f7edc24c9a1bb9c0dee5cb05d8e859490725",
                "reference": "d939f7edc24c9a1bb9c0dee5cb05d8e859490725",
                "shasum": ""
            },
            "require": {
                "php": ">=5.3.3",
                "webmozart/assert": "~1.0"
            },
            "require-dev": {
                "phpunit/phpunit": "^4.6",
                "sebastian/version": "^1.0.1"
            },
            "type": "library",
            "extra": {
                "branch-alias": {
                    "dev-master": "2.3-dev"
                }
            },
            "autoload": {
                "psr-4": {
                    "Webmozart\\PathUtil\\": "src/"
                }
            },
            "notification-url": "https://packagist.org/downloads/",
            "license": [
                "MIT"
            ],
            "authors": [
                {
                    "name": "Bernhard Schussek",
                    "email": "bschussek@gmail.com"
                }
            ],
            "description": "A robust cross-platform utility for normalizing, comparing and modifying file paths.",
            "time": "2015-12-17T08:42:14+00:00"
        }
    ],
    "aliases": [],
    "minimum-stability": "stable",
    "stability-flags": {
        "coenjacobs/mozart": 10,
        "kwi/urllinker": 20,
        "pear-pear.horde.org/horde_date": 0,
        "pear-pear.horde.org/horde_exception": 0,
        "pear-pear.horde.org/horde_imap_client": 0,
        "pear-pear.horde.org/horde_mail": 0,
        "pear-pear.horde.org/horde_mime": 0,
        "pear-pear.horde.org/horde_nls": 0,
        "pear-pear.horde.org/horde_smtp": 0,
        "pear-pear.horde.org/horde_stream": 0,
        "pear-pear.horde.org/horde_support": 0,
        "pear-pear.horde.org/horde_text_filter": 0,
        "pear-pear.horde.org/horde_text_flowed": 0,
        "pear-pear.horde.org/horde_util": 0,
        "roave/security-advisories": 20
    },
    "prefer-stable": false,
    "prefer-lowest": false,
    "platform": {
        "php": ">=7.3"
    },
    "platform-dev": [],
    "platform-overrides": {
        "php": "7.3"
    },
    "plugin-api-version": "1.1.0"
}<|MERGE_RESOLUTION|>--- conflicted
+++ resolved
@@ -4,11 +4,7 @@
         "Read more about it at https://getcomposer.org/doc/01-basic-usage.md#installing-dependencies",
         "This file is @generated automatically"
     ],
-<<<<<<< HEAD
     "content-hash": "6d07fa56e3ed16b437201c33025a7385",
-=======
-    "content-hash": "ca2a0ba92e885ecd04f1f702fb04ff47",
->>>>>>> 42d9bfb0
     "packages": [
         {
             "name": "amphp/amp",
@@ -1955,18 +1951,6 @@
         },
         {
             "name": "rubix/tensor",
-<<<<<<< HEAD
-            "version": "2.1.3",
-            "source": {
-                "type": "git",
-                "url": "https://github.com/RubixML/Tensor.git",
-                "reference": "76212d79e36f6ba1266747d7065676122d51cf10"
-            },
-            "dist": {
-                "type": "zip",
-                "url": "https://api.github.com/repos/RubixML/Tensor/zipball/76212d79e36f6ba1266747d7065676122d51cf10",
-                "reference": "76212d79e36f6ba1266747d7065676122d51cf10",
-=======
             "version": "2.1.4",
             "source": {
                 "type": "git",
@@ -1977,7 +1961,6 @@
                 "type": "zip",
                 "url": "https://api.github.com/repos/RubixML/Tensor/zipball/f51797af5631d117263cb394d94c81a8e5e35604",
                 "reference": "f51797af5631d117263cb394d94c81a8e5e35604",
->>>>>>> 42d9bfb0
                 "shasum": ""
             },
             "require": {
@@ -2052,11 +2035,7 @@
                     "type": "github"
                 }
             ],
-<<<<<<< HEAD
-            "time": "2021-02-14T06:10:44+00:00"
-=======
             "time": "2021-02-20T08:19:57+00:00"
->>>>>>> 42d9bfb0
         },
         {
             "name": "symfony/console",
@@ -4784,21 +4763,12 @@
             "source": {
                 "type": "git",
                 "url": "https://github.com/Roave/SecurityAdvisories.git",
-<<<<<<< HEAD
-                "reference": "1e48e1beacb6122df93aa61a6cc291254984be2a"
-            },
-            "dist": {
-                "type": "zip",
-                "url": "https://api.github.com/repos/Roave/SecurityAdvisories/zipball/1e48e1beacb6122df93aa61a6cc291254984be2a",
-                "reference": "1e48e1beacb6122df93aa61a6cc291254984be2a",
-=======
                 "reference": "a6bfc5a1416f0dde1f53b7737b2cf983352737b8"
             },
             "dist": {
                 "type": "zip",
                 "url": "https://api.github.com/repos/Roave/SecurityAdvisories/zipball/a6bfc5a1416f0dde1f53b7737b2cf983352737b8",
                 "reference": "a6bfc5a1416f0dde1f53b7737b2cf983352737b8",
->>>>>>> 42d9bfb0
                 "shasum": ""
             },
             "conflict": {
@@ -5108,11 +5078,7 @@
                     "type": "tidelift"
                 }
             ],
-<<<<<<< HEAD
-            "time": "2021-02-16T17:17:25+00:00"
-=======
             "time": "2021-02-26T20:02:39+00:00"
->>>>>>> 42d9bfb0
         },
         {
             "name": "sabre/event",
