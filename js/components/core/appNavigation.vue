--- conflicted
+++ resolved
@@ -35,16 +35,10 @@
 			:class="{open: opened}">
 			<div id="app-settings-header">
 				<button class="settings-button"
-<<<<<<< HEAD
-						data-apps-slide-toggle="#app-settings-content"
-				>{{t('mail', 'Settings')}}
-				</button>
-=======
 					data-apps-slide-toggle="#app-settings-content"
 						v-click-outside="closeMenu"
 					@click="toggleMenu"
 				>{{ t('mail', 'Settings') }}</button>
->>>>>>> afa8718e
 			</div>
 			<div id="app-settings-content">
 				<slot name="settings-content" />
