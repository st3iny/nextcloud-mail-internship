<template>
	<div id="content" class="mail">
<<<<<<< HEAD
		<app-navigation :menu="menu">
			<AppSettingsMenu slot="settings-content"/>
		</app-navigation>
		<FolderContent>
			<Message v-if="messages.length > 0" />
		</FolderContent>
=======
		<Loading v-if="loading" :hint="t('mail', 'Loading your accounts')"/>
		<template v-else>
			<app-navigation :menu="menu">
				<AppSettingsMenu slot="settings-content"/>
			</app-navigation>
			<FolderContent/>
		</template>
>>>>>>> e4523275
	</div>
</template>

<script>
	import AppNavigation from "../components/core/appNavigation";
	import AppSettingsMenu from "../components/AppSettingsMenu";
	import FolderContent from "../components/FolderContent";
	import Loading from "../components/Loading";

	import SidebarItems from "../mixins/SidebarItems";

	export default {
		name: 'home',
		extends: SidebarItems,
		components: {
			Loading,
			AppNavigation,
			AppSettingsMenu,
			FolderContent,
		},
		data () {
			return {
				loading: true
			}
		},
		computed: {
			menu () {
<<<<<<< HEAD
				return this.buildMenu(this.$store.state.accounts);
			},
			messages () {
				return this.$store.getters.currentFolder.messages
=======
				return this.buildMenu();
>>>>>>> e4523275
			}
		},
		created () {
			this.$store.dispatch('fetchAccounts').then(accounts => {
				this.loading = false

				console.debug('accounts fetched', accounts)

				if (accounts.length > 0) {
					// Show first account

					let firstAccount = accounts[0]
					// FIXME: this assumes that there's at least one folder
					let firstFolder = this.$store.getters.getFolders(firstAccount.id)[0]

					console.debug('loading first folder of first account', firstAccount.id, firstFolder.id)

					this.$router.replace({
						name: 'folder',
						params: {
							accountId: firstAccount.id,
							folderId: firstFolder.id,
						}
					})
				}
			})
		}
	};
</script><|MERGE_RESOLUTION|>--- conflicted
+++ resolved
@@ -1,13 +1,5 @@
 <template>
 	<div id="content" class="mail">
-<<<<<<< HEAD
-		<app-navigation :menu="menu">
-			<AppSettingsMenu slot="settings-content"/>
-		</app-navigation>
-		<FolderContent>
-			<Message v-if="messages.length > 0" />
-		</FolderContent>
-=======
 		<Loading v-if="loading" :hint="t('mail', 'Loading your accounts')"/>
 		<template v-else>
 			<app-navigation :menu="menu">
@@ -15,7 +7,6 @@
 			</app-navigation>
 			<FolderContent/>
 		</template>
->>>>>>> e4523275
 	</div>
 </template>
 
@@ -43,14 +34,7 @@
 		},
 		computed: {
 			menu () {
-<<<<<<< HEAD
-				return this.buildMenu(this.$store.state.accounts);
-			},
-			messages () {
-				return this.$store.getters.currentFolder.messages
-=======
 				return this.buildMenu();
->>>>>>> e4523275
 			}
 		},
 		created () {
