/**
 * @author Christoph Wurst <christoph@winzerhof-wurst.at>
 *
 * Mail
 *
 * This code is free software: you can redistribute it and/or modify
 * it under the terms of the GNU Affero General Public License, version 3,
 * as published by the Free Software Foundation.
 *
 * This program is distributed in the hope that it will be useful,
 * but WITHOUT ANY WARRANTY; without even the implied warranty of
 * MERCHANTABILITY or FITNESS FOR A PARTICULAR PURPOSE. See the
 * GNU Affero General Public License for more details.
 *
 * You should have received a copy of the GNU Affero General Public License, version 3,
 * along with this program.  If not, see <http://www.gnu.org/licenses/>
 *
 */

define(function(require) {
	'use strict';

	var $ = require('jquery');
	var _ = require('underscore');
	var Radio = require('radio');
	var ErrorMessageFactory = require('util/errormessagefactory');

	Radio.message.on('fetch:bodies', fetchBodies);

	/**
	 * @param {Account} account
	 * @returns {Promise}
	 */
	function loadFolders(account) {
		return Radio.folder.request('entities', account)
			.catch(function() {
				Radio.ui.trigger('error:show', t('mail', 'Error while loading the selected account.'));
			});
	}

	/**
	 * @param {Account} account
	 * @param {Folder} folder
	 * @param {string} searchQuery
	 * @returns {undefined}
	 */
	function loadFolderMessages(account, folder, searchQuery) {
		Radio.ui.trigger('composer:leave');

		// Set folder active
		Radio.folder.trigger('setactive', account, folder);

		if (folder.get('noSelect')) {
			Radio.ui.trigger('content:error', t('mail', 'Can not load this folder.'));
			require('state').currentAccount = account;
			require('state').currentFolder = folder;
			Radio.ui.trigger('messagesview:message:setactive', null);
			require('state').currentlyLoading = null;
		} else {
			Radio.message.request('entities', account, folder, {
				cache: true,
				filter: searchQuery,
				replace: true
			}).then(function(messages) {
				Radio.ui.trigger('foldercontent:show', account, folder, {
					searchQuery: searchQuery
				});
				require('state').currentlyLoading = null;
				require('state').currentAccount = account;
				require('state').currentFolder = folder;
				Radio.ui.trigger('messagesview:message:setactive', null);

				// Fade out the message composer
				$('#mail_new_message').prop('disabled', false);

				if (messages.length > 0) {
					// Fetch first 10 messages in background
					Radio.message.trigger('fetch:bodies', account, folder, messages.slice(0, 10));
					var message = messages.first();
					Radio.message.trigger('load', message.folder.account, message.folder, message);
				}
			}, function(error) {
				console.error('error while loading messages: ', error);
				var icon;
				if (folder.get('specialRole')) {
					icon = 'icon-' + folder.get('specialRole');
				}
				Radio.ui.trigger('content:error', ErrorMessageFactory.getRandomFolderErrorMessage(folder), icon);

				// Set the old folder as being active
				var oldFolder = require('state').currentFolder;
				Radio.folder.trigger('setactive', account, oldFolder);
			}).catch(console.error.bind(this));
		}
	}

	var loadFolderMessagesDebounced = _.debounce(loadFolderMessages, 1000);

	/**
	 * @param {Account} account
	 * @param {Folder} folder
	 * @returns {Promise}
	 */
	function showFolder(account, folder) {
		Radio.ui.trigger('search:set', '');
		Radio.ui.trigger('content:loading', t('mail', 'Loading {folder}', {
			folder: folder.get('name')
		}));
<<<<<<< HEAD
		_.defer(function() {
			loadFolderMessages(account, folder, false);
=======
		loadFolderMessages(account, folder);
>>>>>>> 6a532a50

			// Save current folder
			Radio.folder.trigger('setactive', account, folder);
			require('state').currentAccount = account;
			require('state').currentFolder = folder;
		});
	}

	/**
	 * @param {Account} account
	 * @param {Folder} folder
	 * @param {string} query
	 * @returns {Promise}
	 */
	function searchFolder(account, folder, query) {
		// If this was triggered by a URL change, we set the search input manually
		Radio.ui.trigger('search:set', query);

		Radio.ui.trigger('composer:leave');
		Radio.ui.trigger('content:loading', t('mail', 'Searching for {query}', {
			query: query
		}));
<<<<<<< HEAD
		_.defer(function() {
			loadFolderMessagesDebounced(account, folder, false, query);
		});
=======
		loadFolderMessagesDebounced(account, folder, query);
>>>>>>> 6a532a50
	}

	/**
	 * Fetch and cache messages in the background
	 *
	 * The message is only fetched if it has not been cached already
	 *
	 * @param {Account} account
	 * @param {Folder} folder
	 * @param {Message[]} messages
	 * @returns {undefined}
	 */
	function fetchBodies(account, folder, messages) {
		if (messages.length > 0) {
			var ids = _.map(messages, function(message) {
				return message.get('id');
			});
			Radio.message.request('bodies', account, folder, ids).
				then(function(messages) {
				require('cache').addMessages(account, folder, messages);
			}, console.error.bind(this));
		}
	}

	return {
		loadAccountFolders: loadFolders,
		showFolder: showFolder,
		searchFolder: searchFolder
	};
});<|MERGE_RESOLUTION|>--- conflicted
+++ resolved
@@ -106,12 +106,8 @@
 		Radio.ui.trigger('content:loading', t('mail', 'Loading {folder}', {
 			folder: folder.get('name')
 		}));
-<<<<<<< HEAD
 		_.defer(function() {
-			loadFolderMessages(account, folder, false);
-=======
-		loadFolderMessages(account, folder);
->>>>>>> 6a532a50
+			loadFolderMessages(account, folder);
 
 			// Save current folder
 			Radio.folder.trigger('setactive', account, folder);
@@ -134,13 +130,9 @@
 		Radio.ui.trigger('content:loading', t('mail', 'Searching for {query}', {
 			query: query
 		}));
-<<<<<<< HEAD
 		_.defer(function() {
-			loadFolderMessagesDebounced(account, folder, false, query);
+			loadFolderMessagesDebounced(account, folder, query);
 		});
-=======
-		loadFolderMessagesDebounced(account, folder, query);
->>>>>>> 6a532a50
 	}
 
 	/**
