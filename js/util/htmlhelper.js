/**
 * Mail
 *
 * This file is licensed under the Affero General Public License version 3 or
 * later. See the COPYING file.
 *
 * @author Christoph Wurst <christoph@winzerhof-wurst.at>
 * @copyright Christoph Wurst 2016
 */

define(function(require) {
	'use strict';

<<<<<<< HEAD
	var $ = require('jquery');

	function htmlToText(html) {
		var breakToken = '__break_token__';
		// Preserve line breaks
		html = html.replace(/<br>/g, breakToken);
		html = html.replace(/<br\/>/g, breakToken);

		// Add <br> break after each closing div, p, li to preserve visual
		// line breaks for replies
		html = html.replace(/(<\/div>)([^$]?)/g, '\$1' + breakToken + '\$2');
		html = html.replace(/(<\/p>)([^$]?)/g, '\$1' + breakToken + '\$2');
		html = html.replace(/(<\/li>)([^$]?)/g, '\$1' + breakToken + '\$2');
=======
	var htmlToTextLib = require('html-to-text');
>>>>>>> 9a1ebe1b

	function htmlToText(html) {
		return htmlToTextLib.fromString(html, {
			noLinkBrackets: true,
			ignoreHref: true,
			ignoreImage: true,
			wordwrap: 78 // 80 minus '> ' prefix for replies
		});
	}

	return {
		htmlToText: htmlToText
	};
});<|MERGE_RESOLUTION|>--- conflicted
+++ resolved
@@ -11,23 +11,9 @@
 define(function(require) {
 	'use strict';
 
-<<<<<<< HEAD
 	var $ = require('jquery');
 
-	function htmlToText(html) {
-		var breakToken = '__break_token__';
-		// Preserve line breaks
-		html = html.replace(/<br>/g, breakToken);
-		html = html.replace(/<br\/>/g, breakToken);
-
-		// Add <br> break after each closing div, p, li to preserve visual
-		// line breaks for replies
-		html = html.replace(/(<\/div>)([^$]?)/g, '\$1' + breakToken + '\$2');
-		html = html.replace(/(<\/p>)([^$]?)/g, '\$1' + breakToken + '\$2');
-		html = html.replace(/(<\/li>)([^$]?)/g, '\$1' + breakToken + '\$2');
-=======
 	var htmlToTextLib = require('html-to-text');
->>>>>>> 9a1ebe1b
 
 	function htmlToText(html) {
 		return htmlToTextLib.fromString(html, {
