--- conflicted
+++ resolved
@@ -1,23 +1,19 @@
 # Changelog
 All notable changes to this project will be documented in this file.
 
-<<<<<<< HEAD
+## 0.15.4 - 2019-08-26
+### Fixed
+- Vulnerable eslint-utils
+
+## 0.15.3 - 2019-08-26
+### Added
+- Ability to print messages
+### Changed
+- New and updated translations
+### Fixed
+- JavaScript errors caused by a bug in the logging library
+
 ## 0.15.2 - 2019-08-06
-=======
-## 0.15.4 - 2019-08-26
-### Fixed
-- Vulnerable eslint-utils
-
-## 0.15.3 - 2019-08-26
-### Added
-- Ability to print messages
-### Changed
-- New and updated translations
-### Fixed
-- JavaScript errors caused by a bug in the logging library
-
-## 0.15.1 - 2019-05-14
->>>>>>> 45f1916d
 ### Added
 - Better logging on the client-side
 ### Fixed
